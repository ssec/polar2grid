#!/usr/bin/env python
# encoding: utf-8
"""Functions and mappings for taking rempapped polar-orbitting data and
rescaling it to a useable range for the backend using the data, usually a
0-255 8-bit range or a 0-65535 16-bit range.

:attention:
    A scaling function is not guarenteed to not change the
    original data array passed.  If fact, it is faster in most cases
    to change the array in place.

:author:       David Hoese (davidh)
:author:       Eva Schiffer (evas)
:contact:      david.hoese@ssec.wisc.edu
:organization: Space Science and Engineering Center (SSEC)
:copyright:    Copyright (c) 2013 University of Wisconsin SSEC. All rights reserved.
:date:         Dec 2013
:license:      GNU GPLv3

Copyright (C) 2013 Space Science and Engineering Center (SSEC),
 University of Wisconsin-Madison.

   This program is free software: you can redistribute it and/or modify
   it under the terms of the GNU General Public License as published by
   the Free Software Foundation, either version 3 of the License, or
   (at your option) any later version.

   This program is distributed in the hope that it will be useful,
   but WITHOUT ANY WARRANTY; without even the implied warranty of
   MERCHANTABILITY or FITNESS FOR A PARTICULAR PURPOSE.  See the
   GNU General Public License for more details.

   You should have received a copy of the GNU General Public License
   along with this program.  If not, see <http://www.gnu.org/licenses/>.

This file is part of the polar2grid software package. Polar2grid takes
satellite observation data, remaps it, and writes it to a file format for
input into another program.
Documentation: http://www.ssec.wisc.edu/software/polar2grid/

    Written by David Hoese    January 2013
    University of Wisconsin-Madison 
    Space Science and Engineering Center
    1225 West Dayton Street
    Madison, WI  53706
    david.hoese@ssec.wisc.edu

"""
__docformat__ = "restructuredtext en"

from .constants import *
from . import roles

import os
import sys
import logging
import numpy

log = logging.getLogger(__name__)

# Default fills for individual functions, see Rescaler and RescalerRole for
# other defaults
DEFAULT_FILL_IN  = DEFAULT_FILL_VALUE
DEFAULT_FILL_OUT = DEFAULT_FILL_VALUE

def _make_lin_scale(m, b):
    """Factory function to make a static linear scaling function
    """
    def linear_scale(img, fill_in=DEFAULT_FILL_IN, fill_out=DEFAULT_FILL_OUT):
        log.debug("Running 'linear_scale' with (m: %f, b: %f)..." % (m,b))
        # Faster than assigning
        numpy.multiply(img, m, img)
        numpy.add(img, b, img)
        return img
    return linear_scale

def linear_scale(img, m, b, fill_in=DEFAULT_FILL_IN, fill_out=DEFAULT_FILL_OUT):
    log.debug("Running 'linear_scale' with (m: %f, b: %f)..." % (m,b))
    
    fill_mask = numpy.nonzero(img == fill_in)
    
    numpy.multiply(img, m, img)
    numpy.add(img, b, img)
    
    img[fill_mask] = fill_out
    
    return img

def unlinear_scale(img, m, b, fill_in=DEFAULT_FILL_IN, fill_out=DEFAULT_FILL_OUT):
    log.debug("Running 'unlinear_scale' with (m: %f, b: %f)..." % (m,b))
    fill_mask = numpy.nonzero(img == fill_in)

    # Faster than assigning
    numpy.subtract(img, b, img)
    numpy.divide(img, m, img)

    img[fill_mask] = fill_out

    return img

def passive_scale(img, fill_in=DEFAULT_FILL_IN, fill_out=DEFAULT_FILL_OUT):
    """When there is no rescaling necessary or it hasn't
    been determined yet, use this function.
    """
    log.debug("Running 'passive_scale'...")
    return img

def linear_flexible_scale(img, min_out, max_out, min_in=None, max_in=None, clip=0, fill_in=DEFAULT_FILL_IN, fill_out=DEFAULT_FILL_OUT):
    """Flexible linear scaling by specifying what you want output, not the parameters of the linear equation.

    This scaling function stops humans from doing math...let the computers do it.

    - If you aren't sure what the valid limits of your data are, only specify 
        the min and max output values. The input minimum and maximum will be
        computed. Note that this could add a considerable amount of time to
        the calculation.
    - If you know the limits, specify the output and input ranges.
    - If you want to flip the data range (ex. -16 to 40 data becomes 237 to 0
        data) then specify the ranges as needed (ex. min_out=237, max_out=0,
        min_in=-16, max_in=40). The flip happens automatically.
    - If the data needs to be clipped to the output range, specify 1 or 0 for
        the "clip" keyword. Note that most backends will do this to fit the
        data type of the output format.
    """
    log.debug("Running 'linear_flexible_scale' with (min_out: %f, max_out: %f..." % (min_out,max_out))
    fill_mask = img == fill_in

    min_in = numpy.nanmin(img[~fill_mask]) if min_in is None else min_in
    max_in = numpy.nanmax(img[~fill_mask]) if max_in is None else max_in
    if min_in == max_in:
        # Data doesn't differ...at all
        log.warning("Data does not differ (min/max are the same), can not scale properly")
        max_in = min_in + 1.0
    log.debug("Input minimum: %f, Input maximum: %f" % (min_in,max_in))

    m = (max_out - min_out) / (max_in - min_in)
    b = min_out - m * min_in

    numpy.multiply(img, m, img)
    numpy.add(img, b, img)

    if clip:
        if min_out < max_out:
            numpy.clip(img, min_out, max_out, out=img)
        else:
            numpy.clip(img, max_out, min_out, out=img)

    img[fill_mask] = fill_out

    return img

def sqrt_scale(img, inner_mult, outer_mult, fill_in=DEFAULT_FILL_IN, fill_out=DEFAULT_FILL_OUT):
    """Square root enhancement

    Note that any values below zero are clipped to zero before calculations.
    """
    log.debug("Running 'sqrt_scale'...")
    mask = img == fill_in
    img[ img < 0 ] = 0 # because < 0 cant be sqrted
    numpy.multiply(img, inner_mult, img)
    numpy.sqrt(img, out=img)
    numpy.multiply(img, outer_mult, img)
    numpy.round(img, out=img)
    img[mask] = fill_out
    return img

pw_255_lookup_table = numpy.array([  0,   3,   7,  10,  14,  18,  21,  25,  28,  32,  36,  39,  43,
        46,  50,  54,  57,  61,  64,  68,  72,  75,  79,  82,  86,  90,
        91,  93,  95,  96,  98, 100, 101, 103, 105, 106, 108, 110, 111,
       113, 115, 116, 118, 120, 121, 123, 125, 126, 128, 130, 131, 133,
       135, 136, 138, 140, 140, 141, 142, 143, 143, 144, 145, 146, 147,
       147, 148, 149, 150, 150, 151, 152, 153, 154, 154, 155, 156, 157,
       157, 158, 159, 160, 161, 161, 162, 163, 164, 164, 165, 166, 167,
       168, 168, 169, 170, 171, 171, 172, 173, 174, 175, 175, 176, 176,
       177, 177, 178, 178, 179, 179, 180, 180, 181, 181, 182, 182, 183,
       183, 184, 184, 185, 185, 186, 186, 187, 187, 188, 188, 189, 189,
       190, 191, 191, 192, 192, 193, 193, 194, 194, 195, 195, 196, 196,
       197, 197, 198, 198, 199, 199, 200, 200, 201, 201, 202, 202, 203,
       203, 204, 204, 205, 205, 206, 207, 207, 208, 208, 209, 209, 210,
       210, 211, 211, 212, 212, 213, 213, 214, 214, 215, 215, 216, 216,
       217, 217, 218, 218, 219, 219, 220, 220, 221, 221, 222, 223, 223,
       224, 224, 225, 225, 226, 226, 227, 227, 228, 228, 229, 229, 230,
       230, 231, 231, 232, 232, 233, 233, 234, 234, 235, 235, 236, 236,
       237, 237, 238, 239, 239, 240, 240, 241, 241, 242, 242, 243, 243,
       244, 244, 245, 245, 246, 246, 247, 247, 248, 248, 249, 249, 250,
       250, 251, 251, 252, 252, 253, 253, 254, 255], dtype=numpy.float32)

lookup_tables = [pw_255_lookup_table]

def lookup_scale(img, m, b, table_idx=0, fill_in=DEFAULT_FILL_IN, fill_out=DEFAULT_FILL_OUT):
    log.debug("Running 'lookup_scale'...")
    lut = lookup_tables[table_idx]
    mask = img == fill_in
    img = linear_scale(img, m, b, fill_in=fill_in, fill_out=fill_out)
    numpy.clip(img, 0, lut.shape[0]-1, out=img)
    img[mask] = fill_out
    img[~mask] = lut[img[~mask].astype(numpy.uint32)]
    return img

def bt_scale_c(img, threshold, high_max, high_mult, low_max, low_mult, clip_min=None, clip_max=None, fill_in=DEFAULT_FILL_IN, fill_out=DEFAULT_FILL_OUT):
    """
    this is a version of the brightness temperature scaling that is intended to work for data in celsius
    """
    log.debug("Converting image data to Kelvin...")
    
    not_fill_mask = img != fill_in
    img[not_fill_mask] = img[not_fill_mask] + 273.15
    
    return bt_scale (img, threshold, high_max, high_mult, low_max, low_mult, clip_min=None, clip_max=None, fill_in=fill_in, fill_out=fill_out)
    

# this method is intended to work on brightness temperatures in Kelvin
def bt_scale(img, threshold, high_max, high_mult, low_max, low_mult, clip_min=None, clip_max=None, fill_in=DEFAULT_FILL_IN, fill_out=DEFAULT_FILL_OUT):
    log.debug("Running 'bt_scale'...")
    high_idx = img >= threshold
    low_idx = img < threshold
    z_idx = img == fill_in
    img[high_idx] = high_max - (high_mult*img[high_idx])
    img[low_idx] = low_max - (low_mult*img[low_idx])
    if clip_min is not None and clip_max is not None:
        log.debug("Clipping data in 'bt_scale' to '%f' and '%f'" % (clip_min, clip_max))
        numpy.clip(img, clip_min, clip_max, out=img)
    img[z_idx] = fill_out
    return img

# this method is intended to work on brightness temperatures in Kelvin
### DEPRECATED ###
def bt_scale_linear(image,
                    max_in,      min_in,
                    min_out=1.0, max_out=255.0,
                    fill_in=DEFAULT_FILL_IN, fill_out=DEFAULT_FILL_OUT):
    """
    This method scales the data, reversing range of values so that max_in becomes min_out and
    min_in becomes max_out. The scaling is otherwise linear. Any data with a value of fill_in
    in the original image will be set to fill_out in the final image.
    """
    log.debug("Running 'bt_scale_linear'...")
    log.warning("DEPRECATION: Please use 'linear_flex' instead of 'bt_linear' for rescaling")
    log.warning("Arguments for bt_linear (A,B,C,D) become (C,D,A,B) for linear_flex")

    return linear_flexible_scale(min_out, max_out, max_in, min_in, clip=1)

def fog_scale(img, m, b, floor, floor_val, ceil, ceil_val, fill_in=DEFAULT_FILL_IN, fill_out=DEFAULT_FILL_OUT):
    """Scale data linearly. Then clip the data to `floor` and `ceil`,
    but instead of a usual clipping set the lower clipped values to
    `floor_val` and the upper clipped values to `ceil_val`.
    """
    # Put -10 - 10 range into 5 - 205
    log.debug("Running 'fog_scale'...")
    mask = img == fill_in
    numpy.multiply(img, m, out=img)
    numpy.add(img, b, out=img)
    img[img < floor] = floor_val
    img[img > ceil] = ceil_val
    img[mask] = fill_out
    return img

# linear scale from a to b range to c to d range; if greater than b, set to d instead of scaling, if less than a, set to fill value x instead of scaling
# for winter/normal (a, b) is (233.2K, 322.0K) and (c, d) is (5, 245)
# for summer        (a, b) is (255.4K, 344.3K) and (c, d) is (5, 245)
def lst_scale (data, min_before, max_before, min_after, max_after, fill_in=DEFAULT_FILL_VALUE, fill_out=DEFAULT_FILL_VALUE) :
    """
    Given LST data with valid values in the range min_before to max_before (the data may leave this range, but all you want to keep is that range),
    linearly scale from min_before, max_before to min_after, max_after. Any values that fall below the minimum will be set to the fill value. Any values
    that fall above the maximum will be set to max_after. Values that already equal the fill value will be left as fill data.
    """
    
    # make a mask of our fill data
    not_fill_data = data != fill_in
    
    # get rid of anything below the minimum
    not_fill_data = not_fill_data & (data >= min_before)
    data[~not_fill_data] = fill_in
    
    # linearly scale the non-fill data
    data[not_fill_data] -= min_before
    data[not_fill_data] /= (max_before - min_before)
    data[not_fill_data] *= (max_after  - min_after)
    data[not_fill_data] += min_after
    
    # set values that are greater than the max down to the max
    too_high = not_fill_data & (data > max_after)
    data[too_high] = max_after
    
    # swap out the fill value
    data[data == fill_in] = fill_out
    
    return data

def ndvi_scale (data,
                low_section_multiplier, high_section_multiplier, high_section_offset,
                min_before, max_before,
                min_after, max_after,
                fill_in=DEFAULT_FILL_VALUE, fill_out=DEFAULT_FILL_VALUE) :
    """
    Given NDVI data,
    clip it to the range min_before to max_before,
    then scale any negative values using the equation::

                        (1.0 - abs(value)) * low_section_multiplier

    and scale anything from zero to max_before with the equation::

                        (value * high_section_multiplier) + high_section_offset

    clip it to the range min_after to max_after
    """
    
    # mask out fill data
    not_fill_data = data != fill_in
    
    # clip to the min_before max_before range
    data[(data < min_before) & not_fill_data] = min_before
    data[(data > max_before) & not_fill_data] = max_before
    
    # make two section masks
    negative_mask = (data <  0.0) & not_fill_data
    pos_zero_mask = (data >= 0.0) & not_fill_data
    
    # scale the negative values
    data[negative_mask] = (data[negative_mask] + 1.0) * low_section_multiplier
    
    # scale the rest of the values
    data[pos_zero_mask] = (data[pos_zero_mask] * high_section_multiplier) + high_section_offset
    
    # clip to the min_after to max_after range
    data[(data < min_after) & not_fill_data] = min_after
    data[(data > max_after) & not_fill_data] = max_after
    
    # swap out the fill value
    data[data == fill_in] = fill_out
    
    return data

<<<<<<< HEAD
# DEFAULTS
RESCALE_FOR_KIND = {
        DKIND_RADIANCE    : (linear_scale, (255.0,0)),
        DKIND_REFLECTANCE : (sqrt_scale,   (100.0, 25.5)),
        DKIND_BTEMP       : (bt_scale,     (242.0,660.0,2,418.0,1)),
        DKIND_FOG         : (fog_scale,    (10.0,105.0,5,4,205,206)),
        
        DKIND_BTEMP_ENHANCED : (linear_scale, (255.0,0)), # TODO, this is probably in the wrong place
        # TODO, add defaults for category, angle, distance, percent, and contiguous index
        }

=======
>>>>>>> ebf2930a
class Rescaler(roles.RescalerRole):
    DEFAULT_FILL_IN = DEFAULT_FILL_IN
    DEFAULT_FILL_OUT = DEFAULT_FILL_OUT

    @property
    def default_config_dir(self):
        """Return the default search path to find a configuration file if
        the configuration file provided is not an absolute path and the
        configuration filename was not found in the current working
        directory.
        """
        return os.path.split(os.path.realpath(__file__))[0]

    _known_rescale_kinds = {
                'sqrt'     :  sqrt_scale,
                'linear'   :  linear_scale,
                'unlinear' :  unlinear_scale,
                'raw'      :  passive_scale,
                'btemp'    :  bt_scale,
                'btemp_enh':  linear_scale, # TODO, this probably shouldn't go here?
                'fog'      :  fog_scale,
                'btemp_c'  :  bt_scale_c,
                'btemp_lin':  bt_scale_linear, # DEPRECATED: Use 'linear_flex'
                'lst'      :  lst_scale,
                'ndvi'     :  ndvi_scale,
                'distance' : passive_scale, # TODO, this is wrong... but we'll sort it out later?
                'percent'  : passive_scale, # TODO, this is wrong, find out what it should be
                'lookup'   : lookup_scale,
                'linear_flex' : linear_flexible_scale,
                }
    @property
    def known_rescale_kinds(self):
        # Override the role's rescale property
        return self._known_rescale_kinds

    def __init__(self, *args, **kwargs):
        self.inc_by_one = kwargs.pop("inc_by_one", False)
        super(Rescaler, self).__init__(*args, **kwargs)

    def __call__(self, sat, instrument, nav_set_uid, kind, band, data_kind, data,
            fill_in=None, fill_out=None, inc_by_one=None):
        """Function that uses previously loaded configuration files to choose
        how to rescale the provided data.  If the `config` keyword is not provided
        then a best guess will be made on how to rescale the data.  Usually this
        best guess is a 0-255 scaling based on the `data_kind`.

        `inc_by_one` is meant to make scaling easier in the case of data
        needing the lowest value of data to be the new fill value.  When this
        keyword is set to True (default uses value passed to __init__) it will
        add 1 to the scaled data excluding the invalid values.
        """
        log_level = logging.getLogger('').handlers[0].level or 0
        fill_in = fill_in or self.fill_in
        fill_out = fill_out or self.fill_out

        try:
            rescale_func,rescale_args = self.get_config_entry(sat, instrument, nav_set_uid, kind, band, data_kind)
            log.info("'%r' was found in the rescaling configuration" % ((sat, instrument, nav_set_uid, kind, band, data_kind),))
        except StandardError:
            log.error("'%r' was not found in rescaling configuration file" % ((sat, instrument, nav_set_uid, kind, band, data_kind),))
            raise

        # Only perform this calculation if it will be shown, its very time consuming
        if log_level <= logging.DEBUG:
            try:
                log.debug("Data min: %f, max: %f" % (data[ data != fill_in ].min(),data[ data != fill_in ].max()))
            except StandardError:
                log.debug("Couldn't get min/max values for %s %s (all fill data?)" % (kind,band))

        log.debug("Using rescale arguments: %r" % (rescale_args,))
        log.debug("Using fill in/out values: (%s,%s)" % (fill_in,fill_out))
        data = rescale_func(data, *rescale_args, fill_in=fill_in, fill_out=fill_out)

        # Increment by one to help the backend product
        inc_by_one = inc_by_one if inc_by_one is not None else self.inc_by_one
        if inc_by_one:
            data[ data != fill_out ] += 1

        # Only perform this calculation if it will be shown, its very time consuming
        if log_level <= logging.DEBUG:
            try:
                log.debug("Data min: %f, max: %f" % (data[ data != fill_out ].min(),data[ data != fill_out ].max()))
            except StandardError:
                log.debug("Couldn't get min/max values for %s %s (all fill data?)" % (kind,band))

        return data

def main():
    from argparse import ArgumentParser
    description="""
Run polar2grid rescaling via the command line.  This is not the preferred
way to do production level rescaling, but is useful for testing.
"""
    parser = ArgumentParser(description=description)
    parser.add_argument('--doctest', dest="doctest", action="store_true",
            help="run document tests")
    parser.add_argument('-v', '--verbose', dest='verbosity', action="count", default=0,
                    help='each occurrence increases verbosity 1 level through ERROR-WARNING-INFO-DEBUG')
    args = parser.parse_args()

    levels = [logging.ERROR, logging.WARN, logging.INFO, logging.DEBUG]
    logging.basicConfig(level = levels[min(3, args.verbosity)])

    if args.doctest:
        import doctest
        return doctest.testmod()

    print "Command line interface not implemented yet"
    parser.print_help()
    
    # FUTURE when this allows use of the rescale functions, also allow use of the histogram equalization
    # functions from histogram.py

if __name__ == "__main__":
    sys.exit(main())
<|MERGE_RESOLUTION|>--- conflicted
+++ resolved
@@ -332,20 +332,6 @@
     
     return data
 
-<<<<<<< HEAD
-# DEFAULTS
-RESCALE_FOR_KIND = {
-        DKIND_RADIANCE    : (linear_scale, (255.0,0)),
-        DKIND_REFLECTANCE : (sqrt_scale,   (100.0, 25.5)),
-        DKIND_BTEMP       : (bt_scale,     (242.0,660.0,2,418.0,1)),
-        DKIND_FOG         : (fog_scale,    (10.0,105.0,5,4,205,206)),
-        
-        DKIND_BTEMP_ENHANCED : (linear_scale, (255.0,0)), # TODO, this is probably in the wrong place
-        # TODO, add defaults for category, angle, distance, percent, and contiguous index
-        }
-
-=======
->>>>>>> ebf2930a
 class Rescaler(roles.RescalerRole):
     DEFAULT_FILL_IN = DEFAULT_FILL_IN
     DEFAULT_FILL_OUT = DEFAULT_FILL_OUT
