--- conflicted
+++ resolved
@@ -10,10 +10,25 @@
 npp,   viirs,      i,    fog,  fog,         fog,          10.0,  105.0, 5, 4,   205, 206
 # Day/Night Band
 npp,   viirs,      dnb,  none, radiance,    linear,       255.0, 0.0
-<<<<<<< HEAD
-npp,   viirs,      i,    fog,  fog,         fog,          10.0,  105.0, 5, 4,   205, 206
+# M Bands
+npp,   viirs,      m,    01,   reflectance, sqrt,         100.0, 25.5
+npp,   viirs,      m,    02,   reflectance, sqrt,         100.0, 25.5
+npp,   viirs,      m,    03,   reflectance, sqrt,         100.0, 25.5
+npp,   viirs,      m,    04,   reflectance, sqrt,         100.0, 25.5
+npp,   viirs,      m,    05,   reflectance, sqrt,         100.0, 25.5
+npp,   viirs,      m,    06,   reflectance, sqrt,         100.0, 25.5
+npp,   viirs,      m,    07,   reflectance, sqrt,         100.0, 25.5
+npp,   viirs,      m,    08,   reflectance, sqrt,         100.0, 25.5
+npp,   viirs,      m,    09,   reflectance, sqrt,         100.0, 25.5
+npp,   viirs,      m,    10,   reflectance, sqrt,         100.0, 25.5
+npp,   viirs,      m,    11,   reflectance, sqrt,         100.0, 25.5
+npp,   viirs,      m,    12,   btemp,       btemp,        242.0, 660,   2, 418, 1
+npp,   viirs,      m,    13,   btemp,       btemp,        242.0, 660,   2, 418, 1
+npp,   viirs,      m,    14,   btemp,       btemp,        242.0, 660,   2, 418, 1
+npp,   viirs,      m,    15,   btemp,       btemp,        242.0, 660,   2, 418, 1
+npp,   viirs,      m,    16,   btemp,       btemp,        242.0, 660,   2, 418, 1
 
-# modis related data; most of these handle simlarly to viirs
+# modis related data; most of these handle similarly to viirs
 # aqua data
 aqua,  modis,  visible,                   01,    reflectance,       sqrt,    100.0, 25.5
 aqua,  modis,  visible,                   07,    reflectance,       sqrt,    100.0, 25.5
@@ -46,22 +61,3 @@
 terra, modis,  inversion_strength,        none,  btemp,             btemp_c, 242.0, 660, 2, 418, 1
 terra, modis,  inversion_depth,           none,  distance,          raw
 terra, modis,  ice_concentration,         none,  percent,           raw
-=======
-# M Bands
-npp,   viirs,      m,    01,   reflectance, sqrt,         100.0, 25.5
-npp,   viirs,      m,    02,   reflectance, sqrt,         100.0, 25.5
-npp,   viirs,      m,    03,   reflectance, sqrt,         100.0, 25.5
-npp,   viirs,      m,    04,   reflectance, sqrt,         100.0, 25.5
-npp,   viirs,      m,    05,   reflectance, sqrt,         100.0, 25.5
-npp,   viirs,      m,    06,   reflectance, sqrt,         100.0, 25.5
-npp,   viirs,      m,    07,   reflectance, sqrt,         100.0, 25.5
-npp,   viirs,      m,    08,   reflectance, sqrt,         100.0, 25.5
-npp,   viirs,      m,    09,   reflectance, sqrt,         100.0, 25.5
-npp,   viirs,      m,    10,   reflectance, sqrt,         100.0, 25.5
-npp,   viirs,      m,    11,   reflectance, sqrt,         100.0, 25.5
-npp,   viirs,      m,    12,   btemp,       btemp,        242.0, 660,   2, 418, 1
-npp,   viirs,      m,    13,   btemp,       btemp,        242.0, 660,   2, 418, 1
-npp,   viirs,      m,    14,   btemp,       btemp,        242.0, 660,   2, 418, 1
-npp,   viirs,      m,    15,   btemp,       btemp,        242.0, 660,   2, 418, 1
-npp,   viirs,      m,    16,   btemp,       btemp,        242.0, 660,   2, 418, 1
->>>>>>> 8a66ec20
