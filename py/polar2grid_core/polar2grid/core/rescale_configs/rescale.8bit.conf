--- conflicted
+++ resolved
@@ -25,13 +25,6 @@
 npp,   viirs,      m_nav,       m,    09,   reflectance, sqrt,         100.0, 25.5
 npp,   viirs,      m_nav,       m,    10,   reflectance, sqrt,         100.0, 25.5
 npp,   viirs,      m_nav,       m,    11,   reflectance, sqrt,         100.0, 25.5
-<<<<<<< HEAD
-npp,   viirs,      m_nav,       m,    12,   btemp,       btemp,        242.0, 660,   2, 418, 1
-npp,   viirs,      m_nav,       m,    13,   btemp,       btemp,        242.0, 660,   2, 418, 1
-npp,   viirs,      m_nav,       m,    14,   btemp,       btemp,        242.0, 660,   2, 418, 1
-npp,   viirs,      m_nav,       m,    15,   btemp,       btemp,        242.0, 660,   2, 418, 1
-npp,   viirs,      m_nav,       m,    16,   btemp,       btemp,        242.0, 660,   2, 418, 1
-=======
 npp,   viirs,      m_nav,       m,    12,   btemp,       btemp,        242.0, 660,   2, 418, 1,0,255
 npp,   viirs,      m_nav,       m,    13,   btemp,       btemp,        242.0, 660,   2, 418, 1,0,255
 npp,   viirs,      m_nav,       m,    14,   btemp,       btemp,        242.0, 660,   2, 418, 1,0,255
@@ -39,7 +32,6 @@
 npp,   viirs,      m_nav,       m,    16,   btemp,       btemp,        242.0, 660,   2, 418, 1,0,255
 # SST
 npp,   viirs,      m_nav, sea_surface_temp,  None, btemp, linear,      6.0, -1603.9
->>>>>>> ec34bde1
 
 # modis related data; most of these handle similarly to viirs
 # aqua data
@@ -87,7 +79,7 @@
 terra, modis,      mod07_nav,   total_precipitable_water,  none,  distance,          linear,  30.0, 40.0
 
 # TODO, this is guesswork
-terra, modis,      geo_1000m_nav,     inversion_strength,        none,  btemp,             btemp_c, 242.0, 660, 2, 418, 1
+terra, modis,      geo_1000m_nav,     inversion_strength,        none,  btemp,             btemp_c, 242.0, 660, 2, 418, 1,0,255
 terra, modis,      geo_1000m_nav,     inversion_depth,           none,  distance,          raw
 terra, modis,      geo_1000m_nav,     ice_concentration,         none,  percent,           raw
 
