# Example rescaling configuration file for polar2grid
# See documentation site for possible rescaling kinds and their arguments
# sat, instrument, nav_set_uid, kind, band, data_kind,   rescale_kind, *rescaling args
# I Bands
npp,   viirs,      i_nav,       i,    01,   reflectance, sqrt,         100.0,25.4
npp,   viirs,      i_nav,       i,    02,   reflectance, sqrt,         100.0,25.4
npp,   viirs,      i_nav,       i,    03,   reflectance, sqrt,         100.0,25.4
npp,   viirs,      i_nav,       i,    04,   btemp,       btemp,        242.0,660,2,414.854,0.987,0,254
npp,   viirs,      i_nav,       i,    05,   btemp,       btemp,        242.0,660,2,414.854,0.987,0,254
npp,   viirs,      i_nav,       i,    fog,  fog,         fog,          10.0,  105.0, 5, 4,   205, 206
# Day/Night Band
npp,   viirs,      dnb_nav,     dnb,  none, radiance,    linear,       254.0,0.0
npp,   viirs,      dnb_nav,     dnb,  new,  radiance,    linear,       254.0,0.0
# M Bands
npp,   viirs,      m_nav,       m,    01,   reflectance, sqrt,         100.0,25.4
npp,   viirs,      m_nav,       m,    02,   reflectance, sqrt,         100.0,25.4
npp,   viirs,      m_nav,       m,    03,   reflectance, sqrt,         100.0,25.4
npp,   viirs,      m_nav,       m,    04,   reflectance, sqrt,         100.0,25.4
npp,   viirs,      m_nav,       m,    05,   reflectance, sqrt,         100.0,25.4
npp,   viirs,      m_nav,       m,    06,   reflectance, sqrt,         100.0,25.4
npp,   viirs,      m_nav,       m,    07,   reflectance, sqrt,         100.0,25.4
npp,   viirs,      m_nav,       m,    08,   reflectance, sqrt,         100.0,25.4
npp,   viirs,      m_nav,       m,    09,   reflectance, sqrt,         100.0,25.4
npp,   viirs,      m_nav,       m,    10,   reflectance, sqrt,         100.0,25.4
npp,   viirs,      m_nav,       m,    11,   reflectance, sqrt,         100.0,25.4
npp,   viirs,      m_nav,       m,    12,   btemp,       btemp,        242.0,660,2,414.854,0.987,0,254
npp,   viirs,      m_nav,       m,    13,   btemp,       btemp,        242.0,660,2,414.854,0.987,0,254
npp,   viirs,      m_nav,       m,    14,   btemp,       btemp,        242.0,660,2,414.854,0.987,0,254
npp,   viirs,      m_nav,       m,    15,   btemp,       btemp,        242.0,660,2,414.854,0.987,0,254
npp,   viirs,      m_nav,       m,    16,   btemp,       btemp,        242.0,660,2,414.854,0.987,0,254
# SST
npp,   viirs,      m_nav, sea_surface_temp,  None,   btemp, linear,    6.0, -1603.9

# modis related data; most of these handle similarly to viirs
<<<<<<< HEAD
# aqua data
aqua,  modis,      geo_250m_nav, visible,                   01,    reflectance,       sqrt,    100.0, 25.4
aqua,  modis,      geo_250m_nav, visible,                   02,    reflectance,       sqrt,    100.0, 25.4
aqua,  modis,      geo_1000m_nav,     visible,                   01,    reflectance,       sqrt,    100.0, 25.4
aqua,  modis,      geo_1000m_nav,     visible,                   02,    reflectance,       sqrt,    100.0, 25.4
aqua,  modis,      geo_1000m_nav,     visible,                   07,    reflectance,       sqrt,    100.0, 25.4
aqua,  modis,      geo_1000m_nav,     visible,                   26,    reflectance,       sqrt,    100.0, 25.4
aqua,  modis,      geo_1000m_nav,     infrared,                  20,    btemp,             btemp,   242.0, 660, 2, 414.854, 0.987,0,254
aqua,  modis,      geo_1000m_nav,     infrared,                  27,    btemp,             btemp,   242.0, 660, 2, 414.854, 0.987,0,254
aqua,  modis,      geo_1000m_nav,     infrared,                  31,    btemp,             btemp,   242.0, 660, 2, 414.854, 0.987,0,254
aqua,  modis,      geo_1000m_nav,     sea_surface_temp,          none,  btemp,             linear,  6.0, 35.0
aqua,  modis,      geo_1000m_nav,     land_surface_temp,         none,  btemp,             lst,     233.2, 322.0, 5, 245
aqua,  modis,      geo_1000m_nav,     summer_land_surface_temp,  none,  btemp,             lst,     255.4, 344.3, 5, 245
aqua,  modis,      geo_1000m_nav,     ndvi,                      none,  contiguous_index,  ndvi,    49.0, 200.0, 50.0, -1.0, 1.0, 0.0, 255.0
aqua,  modis,      mod06_nav,   cloud_top_temperature,     none,  btemp,             btemp_lin, 300.26, 173.16, 10, 250
aqua,  modis,      mod07_nav,   total_precipitable_water,  none,  distance,          linear,  30.0, 40.0

# terra data
terra, modis,      geo_250m_nav, visible,                   01,    reflectance,       sqrt,    100.0, 25.4
terra, modis,      geo_250m_nav, visible,                   02,    reflectance,       sqrt,    100.0, 25.4
terra, modis,      geo_1000m_nav,     visible,                   01,    reflectance,       sqrt,    100.0, 25.4
terra, modis,      geo_1000m_nav,     visible,                   02,    reflectance,       sqrt,    100.0, 25.4
terra, modis,      geo_1000m_nav,     visible,                   07,    reflectance,       sqrt,    100.0, 25.4
terra, modis,      geo_1000m_nav,     visible,                   26,    reflectance,       sqrt,    100.0, 25.4
terra, modis,      geo_1000m_nav,     infrared,                  20,    btemp,             btemp,   242.0, 660, 2, 414.854, 0.987,0,254
terra, modis,      geo_1000m_nav,     infrared,                  27,    btemp,             btemp,   242.0, 660, 2, 414.854, 0.987,0,254
terra, modis,      geo_1000m_nav,     infrared,                  31,    btemp,             btemp,   242.0, 660, 2, 414.854, 0.987,0,254
terra, modis,      geo_1000m_nav,     sea_surface_temp,          none,  btemp,             linear,  6.0, 35.0
terra, modis,      geo_1000m_nav,     land_surface_temp,         none,  btemp,             lst,     233.2, 322.0, 5, 245
terra, modis,      geo_1000m_nav,     summer_land_surface_temp,  none,  btemp,             lst,     255.4, 344.3, 5, 245
terra, modis,      geo_1000m_nav,     ndvi,                      none,  contiguous_index,  ndvi,    49.0, 200.0, 50.0, -1.0, 1.0, 0.0, 255.0
terra, modis,      mod06_nav,   cloud_top_temperature,     none,  btemp,             btemp_lin, 300.26, 173.16, 10, 250
terra, modis,      mod07_nav,   total_precipitable_water,  none,  distance,          linear,  30.0, 40.0

# TODO, this is guesswork
terra, modis,      geo_1000m_nav,     inversion_strength,        none,  btemp,             btemp_c, 242.0, 660, 2, 414.854, 0.987,0,254
terra, modis,      geo_1000m_nav,     inversion_depth,           none,  distance,          raw
terra, modis,      geo_1000m_nav,     ice_concentration,         none,  percent,           raw
=======
*,  modis,      geo_250m_nav, visible,                   01,    reflectance,       sqrt,    100.0, 25.4
*,  modis,      geo_250m_nav, visible,                   02,    reflectance,       sqrt,    100.0, 25.4
*,  modis,      geo_1000m_nav,     visible,                   01,    reflectance,       sqrt,    100.0, 25.4
*,  modis,      geo_1000m_nav,     visible,                   02,    reflectance,       sqrt,    100.0, 25.4
*,  modis,      geo_1000m_nav,     visible,                   07,    reflectance,       sqrt,    100.0, 25.4
*,  modis,      geo_1000m_nav,     visible,                   26,    reflectance,       sqrt,    100.0, 25.4
*,  modis,      geo_1000m_nav,     infrared,                  20,    btemp,             btemp,   242.0, 660, 2, 414.854, 0.987
*,  modis,      geo_1000m_nav,     infrared,                  27,    btemp,             btemp,   242.0, 660, 2, 414.854, 0.987
*,  modis,      geo_1000m_nav,     infrared,                  31,    btemp,             btemp,   242.0, 660, 2, 414.854, 0.987
*,  modis,      geo_1000m_nav,     sea_surface_temp,          none,  btemp,             linear,  6.0, 35.0
*,  modis,      geo_1000m_nav,     land_surface_temp,         none,  btemp,             lst,     233.2, 322.0, 5, 245
*,  modis,      geo_1000m_nav,     summer_land_surface_temp,  none,  btemp,             lst,     255.4, 344.3, 5, 245
*,  modis,      geo_1000m_nav,     ndvi,                      none,  contiguous_index,  ndvi,    49.0, 200.0, 50.0, -1.0, 1.0, 0.0, 255.0
*,  modis,      mod06_nav,   cloud_top_temperature,     none,  btemp,             linear_flex, 10, 250, 300.26, 173.16, 1
*,  modis,      mod07_nav,   total_precipitable_water,  none,  distance,          linear,  30.0, 40.0

# TODO, this is guesswork
*, modis,      geo_1000m_nav,     inversion_strength,        none,  btemp,             btemp_c, 242.0, 660, 2, 414.854, 0.987
*, modis,      geo_1000m_nav,     inversion_depth,           none,  distance,          raw
*, modis,      geo_1000m_nav,     ice_concentration,         none,  percent,           raw
>>>>>>> ebf2930a

# crefl (applied over range -0.01 to 1.1)
npp,   viirs,      m_nav,   crefl,    01,   corrected_reflectance, lookup, 228.83, 2.2883
npp,   viirs,      m_nav,   crefl,    03,   corrected_reflectance, lookup, 228.83, 2.2883
npp,   viirs,      m_nav,   crefl,    04,   corrected_reflectance, lookup, 228.83, 2.2883
npp,   viirs,      i_nav,   crefl,    08,   corrected_reflectance, lookup, 228.83, 2.2883
npp,   viirs,      m_nav,   true_color_crefl,    none,   true_color_crefl, lookup, 228.83, 2.2883
*,  modis, geo_1000m_nav,crefl,    01,   corrected_reflectance, lookup, 228.83, 2.2883
*,  modis, geo_250m_nav, crefl,    01,   corrected_reflectance, lookup, 228.83, 2.2883
*,  modis, geo_1000m_nav,crefl,    03,   corrected_reflectance, lookup, 228.83, 2.2883
*,  modis, geo_1000m_nav,crefl,    04,   corrected_reflectance, lookup, 228.83, 2.2883
*,  modis, geo_1000m_nav,true_color_crefl,    none,   true_color_crefl, lookup, 228.83, 2.2883<|MERGE_RESOLUTION|>--- conflicted
+++ resolved
@@ -32,55 +32,15 @@
 npp,   viirs,      m_nav, sea_surface_temp,  None,   btemp, linear,    6.0, -1603.9
 
 # modis related data; most of these handle similarly to viirs
-<<<<<<< HEAD
-# aqua data
-aqua,  modis,      geo_250m_nav, visible,                   01,    reflectance,       sqrt,    100.0, 25.4
-aqua,  modis,      geo_250m_nav, visible,                   02,    reflectance,       sqrt,    100.0, 25.4
-aqua,  modis,      geo_1000m_nav,     visible,                   01,    reflectance,       sqrt,    100.0, 25.4
-aqua,  modis,      geo_1000m_nav,     visible,                   02,    reflectance,       sqrt,    100.0, 25.4
-aqua,  modis,      geo_1000m_nav,     visible,                   07,    reflectance,       sqrt,    100.0, 25.4
-aqua,  modis,      geo_1000m_nav,     visible,                   26,    reflectance,       sqrt,    100.0, 25.4
-aqua,  modis,      geo_1000m_nav,     infrared,                  20,    btemp,             btemp,   242.0, 660, 2, 414.854, 0.987,0,254
-aqua,  modis,      geo_1000m_nav,     infrared,                  27,    btemp,             btemp,   242.0, 660, 2, 414.854, 0.987,0,254
-aqua,  modis,      geo_1000m_nav,     infrared,                  31,    btemp,             btemp,   242.0, 660, 2, 414.854, 0.987,0,254
-aqua,  modis,      geo_1000m_nav,     sea_surface_temp,          none,  btemp,             linear,  6.0, 35.0
-aqua,  modis,      geo_1000m_nav,     land_surface_temp,         none,  btemp,             lst,     233.2, 322.0, 5, 245
-aqua,  modis,      geo_1000m_nav,     summer_land_surface_temp,  none,  btemp,             lst,     255.4, 344.3, 5, 245
-aqua,  modis,      geo_1000m_nav,     ndvi,                      none,  contiguous_index,  ndvi,    49.0, 200.0, 50.0, -1.0, 1.0, 0.0, 255.0
-aqua,  modis,      mod06_nav,   cloud_top_temperature,     none,  btemp,             btemp_lin, 300.26, 173.16, 10, 250
-aqua,  modis,      mod07_nav,   total_precipitable_water,  none,  distance,          linear,  30.0, 40.0
-
-# terra data
-terra, modis,      geo_250m_nav, visible,                   01,    reflectance,       sqrt,    100.0, 25.4
-terra, modis,      geo_250m_nav, visible,                   02,    reflectance,       sqrt,    100.0, 25.4
-terra, modis,      geo_1000m_nav,     visible,                   01,    reflectance,       sqrt,    100.0, 25.4
-terra, modis,      geo_1000m_nav,     visible,                   02,    reflectance,       sqrt,    100.0, 25.4
-terra, modis,      geo_1000m_nav,     visible,                   07,    reflectance,       sqrt,    100.0, 25.4
-terra, modis,      geo_1000m_nav,     visible,                   26,    reflectance,       sqrt,    100.0, 25.4
-terra, modis,      geo_1000m_nav,     infrared,                  20,    btemp,             btemp,   242.0, 660, 2, 414.854, 0.987,0,254
-terra, modis,      geo_1000m_nav,     infrared,                  27,    btemp,             btemp,   242.0, 660, 2, 414.854, 0.987,0,254
-terra, modis,      geo_1000m_nav,     infrared,                  31,    btemp,             btemp,   242.0, 660, 2, 414.854, 0.987,0,254
-terra, modis,      geo_1000m_nav,     sea_surface_temp,          none,  btemp,             linear,  6.0, 35.0
-terra, modis,      geo_1000m_nav,     land_surface_temp,         none,  btemp,             lst,     233.2, 322.0, 5, 245
-terra, modis,      geo_1000m_nav,     summer_land_surface_temp,  none,  btemp,             lst,     255.4, 344.3, 5, 245
-terra, modis,      geo_1000m_nav,     ndvi,                      none,  contiguous_index,  ndvi,    49.0, 200.0, 50.0, -1.0, 1.0, 0.0, 255.0
-terra, modis,      mod06_nav,   cloud_top_temperature,     none,  btemp,             btemp_lin, 300.26, 173.16, 10, 250
-terra, modis,      mod07_nav,   total_precipitable_water,  none,  distance,          linear,  30.0, 40.0
-
-# TODO, this is guesswork
-terra, modis,      geo_1000m_nav,     inversion_strength,        none,  btemp,             btemp_c, 242.0, 660, 2, 414.854, 0.987,0,254
-terra, modis,      geo_1000m_nav,     inversion_depth,           none,  distance,          raw
-terra, modis,      geo_1000m_nav,     ice_concentration,         none,  percent,           raw
-=======
 *,  modis,      geo_250m_nav, visible,                   01,    reflectance,       sqrt,    100.0, 25.4
 *,  modis,      geo_250m_nav, visible,                   02,    reflectance,       sqrt,    100.0, 25.4
 *,  modis,      geo_1000m_nav,     visible,                   01,    reflectance,       sqrt,    100.0, 25.4
 *,  modis,      geo_1000m_nav,     visible,                   02,    reflectance,       sqrt,    100.0, 25.4
 *,  modis,      geo_1000m_nav,     visible,                   07,    reflectance,       sqrt,    100.0, 25.4
 *,  modis,      geo_1000m_nav,     visible,                   26,    reflectance,       sqrt,    100.0, 25.4
-*,  modis,      geo_1000m_nav,     infrared,                  20,    btemp,             btemp,   242.0, 660, 2, 414.854, 0.987
-*,  modis,      geo_1000m_nav,     infrared,                  27,    btemp,             btemp,   242.0, 660, 2, 414.854, 0.987
-*,  modis,      geo_1000m_nav,     infrared,                  31,    btemp,             btemp,   242.0, 660, 2, 414.854, 0.987
+*,  modis,      geo_1000m_nav,     infrared,                  20,    btemp,             btemp,   242.0, 660, 2, 414.854, 0.987,0,254
+*,  modis,      geo_1000m_nav,     infrared,                  27,    btemp,             btemp,   242.0, 660, 2, 414.854, 0.987,0,254
+*,  modis,      geo_1000m_nav,     infrared,                  31,    btemp,             btemp,   242.0, 660, 2, 414.854, 0.987,0,254
 *,  modis,      geo_1000m_nav,     sea_surface_temp,          none,  btemp,             linear,  6.0, 35.0
 *,  modis,      geo_1000m_nav,     land_surface_temp,         none,  btemp,             lst,     233.2, 322.0, 5, 245
 *,  modis,      geo_1000m_nav,     summer_land_surface_temp,  none,  btemp,             lst,     255.4, 344.3, 5, 245
@@ -92,7 +52,6 @@
 *, modis,      geo_1000m_nav,     inversion_strength,        none,  btemp,             btemp_c, 242.0, 660, 2, 414.854, 0.987
 *, modis,      geo_1000m_nav,     inversion_depth,           none,  distance,          raw
 *, modis,      geo_1000m_nav,     ice_concentration,         none,  percent,           raw
->>>>>>> ebf2930a
 
 # crefl (applied over range -0.01 to 1.1)
 npp,   viirs,      m_nav,   crefl,    01,   corrected_reflectance, lookup, 228.83, 2.2883
