#!/usr/bin/env python
# encoding: utf-8
"""Abstract Base Classes for polar2grid components

:author:       David Hoese (davidh)
:contact:      david.hoese@ssec.wisc.edu
:organization: Space Science and Engineering Center (SSEC)
:copyright:    Copyright (c) 2013 University of Wisconsin SSEC. All rights reserved.
:date:         Jan 2013
:license:      GNU GPLv3

Copyright (C) 2013 Space Science and Engineering Center (SSEC),
 University of Wisconsin-Madison.

   This program is free software: you can redistribute it and/or modify
   it under the terms of the GNU General Public License as published by
   the Free Software Foundation, either version 3 of the License, or
   (at your option) any later version.

   This program is distributed in the hope that it will be useful,
   but WITHOUT ANY WARRANTY; without even the implied warranty of
   MERCHANTABILITY or FITNESS FOR A PARTICULAR PURPOSE.  See the
   GNU General Public License for more details.

   You should have received a copy of the GNU General Public License
   along with this program.  If not, see <http://www.gnu.org/licenses/>.

This file is part of the polar2grid software package. Polar2grid takes
satellite observation data, remaps it, and writes it to a file format for
input into another program.
Documentation: http://www.ssec.wisc.edu/software/polar2grid/

    Written by David Hoese    January 2013
    University of Wisconsin-Madison 
    Space Science and Engineering Center
    1225 West Dayton Street
    Madison, WI  53706
    david.hoese@ssec.wisc.edu

"""
__docformat__ = "restructuredtext en"

from .constants import *
from .time_utils import utc_now
from .fbf import data_type_to_fbf_type

import os
import sys
import logging
import re
from StringIO import StringIO
from abc import ABCMeta,abstractmethod,abstractproperty

try:
    # try getting setuptools/distribute's version of resource retrieval first
    import pkg_resources
    get_resource_string = pkg_resources.resource_string
except ImportError:
    import pkgutil
    get_resource_string = pkgutil.get_data

log = logging.getLogger(__name__)

### Copied and modified from patch to allow abstractclassmethods in Python 2.7 ###
### URL: http://bugs.python.org/issue5867 ###
class abstractclassmethod(classmethod):
    """A decorator indicating abstract classmethods.

    Similar to abstractmethod.

    Usage:

        class C(metaclass=ABCMeta):
            @abstractclassmethod
            def my_abstract_classmethod(cls, ...):

    """
    __isabstractmethod__ = True

    def __init__(self, callable):
        callable.__isabstractmethod__ = True
        super(abstractclassmethod, self).__init__(callable)


class abstractstaticmethod(staticmethod):
    """A decorator indicating abstract staticmethods.

    Similar to abstractmethod.

    Usage:

        class C(metaclass=ABCMeta):
            @abstractstaticmethod
            def my_abstract_staticmethod(...):

    """
    __isabstractmethod__ = True

    def __init__(self, callable):
        callable.__isabstractmethod__ = True
        super(abstractstaticmethod, self).__init__(callable)

### End of Copy ###

class CSVConfigReader(object):
    """Base class for CSV configuration file readers.
    The format of the file is 1 configuration entry per line. Where the first
    N elements 'identify' the line in the internal storage of this object.

    Configuration files can be passed into the ``__init__`` method. One or more
    configuration files can be passed at a time. Individual configuration
    files can be added via the ``load_config_file`` method. Provided
    configuration files can be filepaths as strings or a file-like object.

    Wildcard identifying entries are supported by the '*' character. When
    requesting an entry, the loaded configuration files are searched in the
    order they were entered and in top-down line order. It is recommended
    that wildcards go near the bottom of files to avoid conflict.

    Class attributes:
        NUM_ID_ELEMENTS (default 6): Number of elements (starting from the
            first) that 'identify' the configuration entry.
        COMMENT_CHARACTER (default '#'): First character in a line
            representing a comment. Inline comments are not supported.
    """
    __metaclass__ = ABCMeta
    NUM_ID_ELEMENTS = 6
    COMMENT_CHARACTER = '#'

    def __init__(self, *config_files, **kwargs):
        """Initialize configuration reader.
        Provided configuration files can be filepaths or file-like objects.

        :keyword ignore_bad_lines: Ignore bad configuration lines if encountered
        :keyword min_num_elements: Minimum number of elements allowed in a config line
        """
        self.config_storage = []
        self.ignore_bad_lines = kwargs.get("ignore_bad_lines", False)
        self.min_num_elements = kwargs.get("min_num_elements", self.NUM_ID_ELEMENTS)
        for config_file in config_files:
            self.load_config_file(config_file)

    def load_config_file(self, config_file):
        """Load one configuration file into internal storage.

        If the config_file is a relative path string and can't be found it
        will be loaded from a package relative location. If it can't be found
        in the package an exception is raised.
        """
        # If we were provided a string filepath then open the file
        if isinstance(config_file, str):
            if not os.path.isabs(config_file):
                # Its not an absolute path, lets see if its relative path
                cwd_config = os.path.join(os.path.curdir, config_file)
                if os.path.exists(cwd_config):
                    config_file = cwd_config
                    config_file = open(config_file, 'r')
                else:
                    # they have specified a package provided file
                    log.info("Loading package provided rescale config: '%s'" % (config_file,))
                    try:
                        config_str = get_resource_string(self.__module__, config_file)
                    except StandardError:
                        log.error("Rescale config '%s' was not found" % (config_file,))
                        raise
                    config_file = StringIO(config_str)
            else:
                config_file = open(config_file, 'r')

        # Read in each line
        for line in config_file:
            # Clean the line
            line = line.strip()
            # Ignore comments and blank lines
            if line.startswith(self.COMMENT_CHARACTER) or line == "":
                continue
            # Get each element
            parts = tuple( x.strip() for x in line.split(",") )
            # Parse the line
            self.parse_config_parts(parts)

    def parse_config_parts(self, parts):
        if len(parts) < self.min_num_elements:
            log.error("Line does not have correct number of elements: '%s'" % (str(parts),))
            if self.ignore_bad_lines: return
            raise ValueError("Line does not have correct number of elements: '%s'" % (str(parts),))

        # Separate the parts into identifying vs configuration parts
        id_parts = parts[:self.NUM_ID_ELEMENTS]
        entry_parts = parts[self.NUM_ID_ELEMENTS:]

        # Handle each part separately
        try:
            id_regex_obj = self.parse_id_parts(id_parts)
            entry_info = self.parse_entry_parts(entry_parts)
        except StandardError:
            if self.ignore_bad_lines: return
            log.error("Bad configuration line: '%s'" % (str(parts),))
            raise

        self.config_storage.append((id_regex_obj,entry_info))

    def parse_id_parts(self, id_parts):
        parsed_parts = []
        for part in id_parts:
            if part == "None" or part == "none" or part == "":
                part = ''
            # If there is a '*' anywhere in the entry, make it a wildcard
            part = part.replace("*", r'.*')
            parsed_parts.append(part)

        this_regex = "_".join(parsed_parts)

        try:
            this_regex_obj = re.compile(this_regex)
        except re.error:
            log.error("Invalid configuration identifying information (not valid regular expression): '%s'" % (str(id_parts),))
            raise ValueError("Invalid configuration identifying information (not valid regular expression): '%s'" % (str(id_parts),))

        return this_regex_obj

    def parse_entry_parts(self, entry_parts):
        """Method called when loading a configuration entry.
        The argument passed is a tuple of each configuration entries
        information loaded from the file.

        This is where a user could convert a tuple to a dictionary with
        specific key names.
        """
        return entry_parts

    def prepare_config_entry(self, entry_info, id_info):
        """Method called when retrieving a configuration entry to prepare
        configuration information for the use.
        The second argument is a tuple of the identifying elements provided
        during the search. The first argument is whatever object was returned
        by ``parse_entry_parts`` during configuration loading.
        
        This method is used during the retrieval process in
        case the structure of the entry is based on the specifics of the
        match. For example, if a wildcard is matched, the configuration
        information might take on a different meaning based on what matched.
        It is best practice to copy any information that is being provided
        so it can't be changed by the user.

        This is where a user could convert a tuple to a dictionary with
        specific key names.
        """
        if hasattr(entry_info, "copy"):
            return entry_info.copy()
        elif isinstance(entry_info, list) or isinstance(entry_info, tuple):
            return entry_info[:]
        else:
            return entry_info

    def get_config_entry(self, *args, **kwargs):
        """Retrieve configuration information.
        Passed arguments will be matched against loaded configuration
        entry identities, therefore there must be the same number of elements
        as ``NUM_ID_ELEMENTS``.
        """
        if len(args) != self.NUM_ID_ELEMENTS:
            log.error("Incorrect number of identifying elements when searching configuration")
            raise ValueError("Incorrect number of identifying elements when searching configuration")

        search_id = "_".join([ (x is not None and x) or "" for x in args ])
        for regex_pattern,entry_info in self.config_storage:
            m = regex_pattern.match(search_id)
            if m is None: continue

            entry_info = self.prepare_config_entry(entry_info, args)
            return entry_info

        raise ValueError("No config entry found matching: '%s'" % (search_id,))

    def get_all_matching_entries(self, *args, **kwargs):
        """Retrieve configuration information.
        Passed arguments will be matched against loaded configuration
        entry identities, therefore there must be the same number of elements
        as ``NUM_ID_ELEMENTS``.
        """
        if len(args) != self.NUM_ID_ELEMENTS:
            log.error("Incorrect number of identifying elements when searching configuration")
            raise ValueError("Incorrect number of identifying elements when searching configuration")

        search_id = "_".join([ (x is not None and x) or "" for x in args ])
        matching_entries = []
        for regex_pattern,entry_info in self.config_storage:
            m = regex_pattern.match(search_id)
            if m is None: continue

            matching_entries.append(self.prepare_config_entry(entry_info, args))

        if len(matching_entries) != 0:
            return matching_entries
        else:
            raise ValueError("No config entry found matching: '%s'" % (search_id,))

class RescalerRole(CSVConfigReader):
    __metaclass__ = ABCMeta

    # Fill values in the input and to set in the output
    DEFAULT_FILL_IN  = DEFAULT_FILL_VALUE
    DEFAULT_FILL_OUT = DEFAULT_FILL_VALUE

    NUM_ID_ELEMENTS = 6

    @abstractproperty
    def default_config_dir(self):
        """Return the default search path to find a configuration file if
        the configuration file provided is not an absolute path and the
        configuration filename was not found in the current working
        directory.

        This does not work in subclasses since they will be called the
        function that 'lives' in this file.  Copying and pasting this
        function is the simplest solution until pkg_resources.
        """
        return os.path.split(os.path.realpath(__file__))[0]

    @abstractproperty
    def known_rescale_kinds(self):
        """Return a dictionary mapping rescaling kind to scaling
        function.  This will be used during configuration file parsing
        to decide if the line is valid.

        A good strategy is to define the dictionary outside this
        function/property and return a pointer to that class attribute.
        This way the dictionary isn't created everytime it is accessed, but
        the property is still read only.
        """
        return {}

<<<<<<< HEAD
    # Define the dictionary once so it doesn't have to be
    # allocated/instantiated every time it's used
    _known_data_kinds = {
                            'brightnesstemperature': DKIND_BTEMP,
                            'enhanced_brightnesstemperature': DKIND_BTEMP_ENHANCED,
                        }

    @property
    def known_data_kinds(self):
        # Used in configuration reader
        return self._known_data_kinds

    def __init__(self, config=None, fill_in=None, fill_out=None):
=======
    def __init__(self, *config_files, **kwargs):
>>>>>>> ebf2930a
        """Load the initial configuration file and any other information
        needed for later rescaling.
        """
        self.fill_in = kwargs.pop("fill_in", self.DEFAULT_FILL_IN)
        self.fill_out = kwargs.pop("fill_out", self.DEFAULT_FILL_OUT)
        kwargs["min_num_elements"] = kwargs.get("min_num_elements", self.NUM_ID_ELEMENTS+1) # ID + scaling func
        super(RescalerRole, self).__init__(*config_files, **kwargs)

    def parse_id_parts(self, parts):
        # Make sure we know the data_kind
        parts = super(RescalerRole, self).parse_id_parts(parts)
        return parts

    def parse_entry_parts(self, parts):
        # Make sure we know the scale kind
        if parts[0] not in self.known_rescale_kinds:
            log.error("Rescaling doesn't know the rescaling kind '%s'" % parts[0])
            if self.ignore_bad_lines:
                return
            raise ValueError("Rescaling doesn't know the rescaling kind '%s'" % parts[0])
        parts = list(parts)
        parts[0] = self.known_rescale_kinds[parts[0]]

        # FUTURE: Check argument lengths and maybe values per rescale kind 

        parts = super(RescalerRole, self).parse_entry_parts(parts)
        args = []
        for x in parts[1:]:
            if x == "none" or x == "None":
                args.append(None)
            else:
                args.append(float(x))

        return (parts[0], args)

    @abstractmethod
    def __call__(self, sat, instrument, nav_set_uid, kind, band, data_kind, data):
        raise NotImplementedError("This function has not been implemented")

class BackendRole(object):
    __metaclass__ = ABCMeta

    # Glob patterns for files that a glue script should remove
    # default is none
    removable_file_patterns = []

    def create_output_filename(self, pattern, sat, instrument, nav_set_uid, kind, band,
            data_kind, **kwargs):
        """Helper function that will take common meta data and put it into
        the output filename pattern provided.  The ``*args`` arguments are
        the same as for `create_product`. If either of the keyword arguments
        ``start_time`` or ``end_time`` are not specified the other is used
        in its place.  If neither are specified the current time in UTC is
        taken.

        Some arguments are handled in special ways:
            - start_time : start_time converted into 5 different strings
                that can each be individually specified in the pattern:
                    * start_time     : YYYYMMDD_HHMMSS
                    * start_YYYYMMDD : YYYYMMDD
                    * start_YYMMDD   : YYMMDD
                    * start_HHMMSS   : HHMMSS
                    * start_HHMM     : HHMM
            - end_time   : Same as start_time

        If a keyword is provided that is not recognized it will be provided
        to the pattern after running through a `str` filter.

        Possible pattern keywords (\*created internally in this function):
            - sat             : identifier for the instrument's satellite
            - instrument      : name of the instrument
            - nav_set_uid     : navigation set unique identifier
            - kind            : band kind
            - band            : band identifier or number
            - data_kind       : kind of data (brightness temperature, radiance, reflectance, etc.)
            - data_type       : data type name of data in-memory, numpy naming(ex. uint8, int32, real32)
            - fbf_dtype\*      : data type name of data on-disk, fbf naming (ex. uint1, int4, real4)
            - grid_name       : name of the grid the data was mapped to
            - cols            : number of columns in the data
            - rows            : number of rows in the data
            - start_time      : start time of the first scan (YYYYMMDD_HHMMSS)
            - start_YYYYMMDD\* : start date of the first scan
            - start_YYMMDD\*   : start date of the first scan
            - start_HHMMSS\*   : start time of the first scan
            - start_HHMM\*     : start time of the first scan
            - end_time        : end time of the first scan. Same keywords as start_time.

        >>> from datetime import datetime
        >>> pattern = "%(sat)s_%(instrument)s_%(kind)s_%(band)s_%(data_kind)s_%(grid_name)s_%(start_time)s.%(data_type)s.%(cols)s.%(rows)s"
        >>> class FakeBackend(BackendRole):
        ...     def create_product(self, *args): pass
        ...     def can_handle_inputs(self, *args): pass
        >>> backend = FakeBackend()
        >>> filename = backend.create_output_filename(pattern,
        ...     "npp",
        ...     "viirs",
        ...     "i_nav",
        ...     "i",
        ...     "04",
        ...     "btemp",
        ...     grid_name = "wgs84_fit",
        ...     data_type = "uint8",
        ...     cols = 2500, rows=3000, start_time=datetime(2012, 11, 10, 9, 8, 7))
        >>> print filename
        npp_viirs_i_04_btemp_wgs84_fit_20121110_090807.uint8.2500.3000

        """
        # Keyword arguments
        data_type      = kwargs.pop("data_type", None)
        grid_name      = str(kwargs.pop("grid_name", None))
        cols           = kwargs.pop("cols", None)
        rows           = kwargs.pop("rows", None)
        start_time_dt  = kwargs.pop("start_time", None)
        end_time_dt    = kwargs.pop("end_time", None)

        # Convert FBF data type
        try:
            fbf_dtype  = data_type_to_fbf_type(data_type) if data_type is not None else data_type
        except ValueError:
            fbf_dtype  = None

        # Convert start time and end time
        if start_time_dt is None and end_time_dt is None:
            start_time_dt = end_time_dt = utc_now()
        elif start_time_dt is None:
            start_time_dt = end_time_dt
        elif end_time_dt is None:
            end_time_dt   = start_time_dt

        start_time     = start_time_dt.strftime("%Y%m%d_%H%M%S")
        start_YYYYMMDD = start_time_dt.strftime("%Y%m%d")
        start_YYMMDD   = start_time_dt.strftime("%y%m%d")
        start_HHMMSS   = start_time_dt.strftime("%H%M%S")
        start_HHMM     = start_time_dt.strftime("%H%M")
        end_time       = end_time_dt.strftime("%Y%m%d_%H%M%S")
        end_YYYYMMDD   = end_time_dt.strftime("%Y%m%d")
        end_YYMMDD     = end_time_dt.strftime("%y%m%d")
        end_HHMMSS     = end_time_dt.strftime("%H%M%S")
        end_HHMM       = end_time_dt.strftime("%H%M")

        try:
            output_filename = pattern % dict(
                    sat            = sat,
                    instrument     = instrument,
                    nav_set_uid    = nav_set_uid,
                    kind           = kind,
                    band           = band,
                    data_kind      = data_kind,
                    data_type      = data_type,
                    fbf_dtype       = fbf_dtype,
                    grid_name      = grid_name,
                    cols           = cols,
                    rows           = rows,
                    start_time     = start_time,
                    start_YYYYMMDD = start_YYYYMMDD,
                    start_YYMMDD   = start_YYMMDD,
                    start_HHMMSS   = start_HHMMSS,
                    start_HHMM     = start_HHMM,
                    end_time       = end_time,
                    end_YYYYMMDD   = end_YYYYMMDD,
                    end_YYMMDD     = end_YYMMDD,
                    end_HHMMSS     = end_HHMMSS,
                    end_HHMM       = end_HHMM,
                    **kwargs
                    )
        except KeyError as e:
            log.error("Unknown output pattern key: '%s'" % (e.message,))
            raise

        return output_filename

    @abstractmethod
    def can_handle_inputs(self, sat, instrument, nav_set_uid, kind, band, data_kind):
        """Function that returns the grids that it will be able to handle
        for the data described by the arguments passed.  It returns either
        a list of grid names (that must be defined in grids.conf) or it
        returns a constant defined in `polar2grid.core.constants` for grids.
        Possible constants are:

            - GRIDS_ANY: Any gpd or proj4 grid
            - GRIDS_ANY_GPD: Any gpd grid
            - GRIDS_ANY_PROJ4: Any proj4 grid

        """
        return []

    @abstractmethod
    def create_product(self, sat, instrument, nav_set_uid, kind, band, data_kind,
            start_time=None, end_time=None, grid_name=None,
            output_filename=None):
        raise NotImplementedError("This function has not been implemented")

class FrontendRole(object):
    """Polar2grid role for data providing frontends. When provided satellite
    observation data the frontend should create binary files for each of the
    bands to be processed and their corresponding navigation data.
    """
    __metaclass__ = ABCMeta

    @abstractclassmethod
    def parse_datetimes_from_filepaths(cls, filepaths):
        """Class method for providing datetimes for each of the input filepaths.

        This method is used by glue scripts to find the proper datetime to
        timestamp logs with (usually the earliest). It must ignore (without
        logging an error/warning) any file that it does not understand since
        some glue scripts allow an entire directories listing to go to the
        frontend.
        """
        raise NotImplementedError("This function has not been implemented")

    @abstractclassmethod
    def sort_files_by_nav_uid(cls, filepaths):
        """Class method for sorting input filepaths.

        This method is used by glue scripts to organize filepaths into
        navigation sets that can be used by the `make_swaths` method. It must
        ignore (without logging an error/warning) any file that it does not
        understand since some glue scripts
        allow an entire directories listing to go to the frontend.

        :param filepaths: Absolute paths to input satellite instrument names
        :type filepaths: list
        :returns: dictionary of dictionaries. First key is the `nav_set_uid`
            for that `navigation_set`. Second key is file identifier that
            can be any arbitrary string. Some frontends use a file pattern
            as the file identifier. Each file identifier maps to a list
            of filepaths. Sorted and uniqueness is not guaranteed and is
            up to the frontend.
        :rtype: dict( dict( list ) )
        """
        raise NotImplementedError("This function has not been implemented")

    @abstractmethod
    def make_swaths(self, nav_set_uid, filepaths_dict, **kwargs):
        """Given satellite instrument data files, create flat binary files
        for all image data and navigation data. This method should only be
        called once per navigation set. Navigation filepaths will be derived
        from the information in the data files and are expected to be in the
        same directory as the files.

        :param filepaths_dict:
            absolute paths to satellite instrument data files keyed by a file
            identifier, where the file identifier is provided by the
            `sort_files_by_nav_uid` class method of the same frontend.
        :type filepaths: dict( list )

        :returns:
            Information describing the data provided that will
            be used by other polar2grid components. See the
            :doc:`Developer's Guide <dev_guide/frontends>`
            for information on what the meta data dictionary
            should contain.
        :rtype: dict
        """
        raise NotImplementedError("This function has not been implemented")

class CartographerRole(object):
    """Polar2grid role for managing grids. Grid information such as
    the projection, the projection's parameters, pixel size, grid height,
    grid width, and grid origin are stored in the Cartographer and can be
    accessed via the ``CartographerRole.get_grid_info`` method.
    """
    __metaclass__ = ABCMeta

    @abstractmethod
    def get_all_grid_info(self):
        """Return grid information for all grids (static and dynamic)
        as a python dictionary, mapping ``grid_name`` to a dictionary
        of grid information. Exact information returned depends on the
        type of the grid and whether that grid dynamically fits the data
        being mapped or is a static size, resolution, and location.
        """
        raise NotImplementedError("Child class must implement this method")

    @abstractmethod
    def get_static_grid_info(self):
        """Like ``CartographerRole.get_all_grid_info`` but only returns
        static grids.
        """
        raise NotImplementedError("Child class must implement this method")

    @abstractmethod
    def get_dynamic_grid_info(self):
        """Like ``CartographerRole.get_all_grid_info`` but only returns
        dynamic grids.
        """
        raise NotImplementedError("Child class must implement this method")

    @abstractmethod
    def get_grid_info(self, grid_name):
        """Return grid information as a python dictionary for the
        ``grid_name`` provided. Exact information returned depends on the
        type of the grid and whether that grid dynamically fits the data
        being mapped or is a static size, resolution, and location.

        :raises ValueError: if ``grid_name`` does not exist
        """
        raise NotImplementedError("Child class must implement this method")

    @abstractmethod
    def add_grid_config(self, grid_config_filename):
        """Add the grids and their information to this objects internal
        store of grid information. The format of the grid configuration
        ultimately depends on the Cartographer implementation. This method
        should not erase previously added configuration files, but it will
        overwrite a ``grid_name`` that was added earlier.
        """
        raise NotImplementedError("Child class must implement this method")

def main():
    """Run some tests on the interfaces/roles
    """
    import doctest
    return doctest.testmod()

if __name__ == "__main__":
    sys.exit(main())
<|MERGE_RESOLUTION|>--- conflicted
+++ resolved
@@ -331,23 +331,7 @@
         """
         return {}
 
-<<<<<<< HEAD
-    # Define the dictionary once so it doesn't have to be
-    # allocated/instantiated every time it's used
-    _known_data_kinds = {
-                            'brightnesstemperature': DKIND_BTEMP,
-                            'enhanced_brightnesstemperature': DKIND_BTEMP_ENHANCED,
-                        }
-
-    @property
-    def known_data_kinds(self):
-        # Used in configuration reader
-        return self._known_data_kinds
-
-    def __init__(self, config=None, fill_in=None, fill_out=None):
-=======
     def __init__(self, *config_files, **kwargs):
->>>>>>> ebf2930a
         """Load the initial configuration file and any other information
         needed for later rescaling.
         """
