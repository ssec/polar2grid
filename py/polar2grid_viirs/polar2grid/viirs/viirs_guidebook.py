#!/usr/bin/env python
# encoding: utf-8
"""
Provide information about ADL product files for a variety of uses.

:author:       David Hoese (davidh)
:author:       Ray Garcia (rayg)
:contact:      david.hoese@ssec.wisc.edu
:organization: Space Science and Engineering Center (SSEC)
:copyright:    Copyright (c) 2013 University of Wisconsin SSEC. All rights reserved.
:date:         Jan 2013
:license:      GNU GPLv3

Copyright (C) 2013 Space Science and Engineering Center (SSEC),
 University of Wisconsin-Madison.

   This program is free software: you can redistribute it and/or modify
   it under the terms of the GNU General Public License as published by
   the Free Software Foundation, either version 3 of the License, or
   (at your option) any later version.

   This program is distributed in the hope that it will be useful,
   but WITHOUT ANY WARRANTY; without even the implied warranty of
   MERCHANTABILITY or FITNESS FOR A PARTICULAR PURPOSE.  See the
   GNU General Public License for more details.

   You should have received a copy of the GNU General Public License
   along with this program.  If not, see <http://www.gnu.org/licenses/>.

This file is part of the polar2grid software package. Polar2grid takes
satellite observation data, remaps it, and writes it to a file format for
input into another program.
Documentation: http://www.ssec.wisc.edu/software/polar2grid/

    Written by David Hoese    January 2013
    University of Wisconsin-Madison 
    Space Science and Engineering Center
    1225 West Dayton Street
    Madison, WI  53706
    david.hoese@ssec.wisc.edu

"""
__docformat__ = "restructuredtext en"

from polar2grid.core import UTC
from polar2grid.core.constants import *
import h5py as h5
import numpy as np

import sys, os
import re
import logging
from datetime import datetime,timedelta

LOG = logging.getLogger(__name__)
UTC= UTC()

K_LATITUDE             = "LatitudeVar"
K_LONGITUDE            = "LongitudeVar"
K_RADIANCE             = "RadianceVar"
K_REFLECTANCE          = "ReflectanceVar"
K_BTEMP                = "BrightnessTemperatureVar"
K_SOLARZENITH          = "SolarZenithVar"
K_LUNARZENITH          = "LunarZenithVar"
K_MOONILLUM            = "LunarIllumination"
K_ALTITUDE             = "AltitudeVar"
K_RADIANCE_FACTORS     = "RadianceFactorsVar"
K_REFLECTANCE_FACTORS  = "ReflectanceFactorsVar"
K_BTEMP_FACTORS        = "BrightnessTemperatureFactorsVar"
K_STARTTIME            = "StartTimeVar"
K_MODESCAN             = "ModeScanVar"
K_MODEGRAN             = "ModeGranVar"
K_QF3                  = "QF3Var"
K_LAT_G_RING           = "LatGRingAttr"
K_LON_G_RING           = "LonGRingAttr"
K_WEST_COORD           = "WestCoordinateAttr"
K_EAST_COORD           = "EastCoordinateAttr"
K_NORTH_COORD          = "NorthCoordinateAttr"
K_SOUTH_COORD          = "SouthCoordinateAttr"
K_NAVIGATION           = "NavigationFilenameGlob"  # glob to search for to find navigation file that corresponds
K_GEO_REF              = "CdfcbGeolocationFileGlob" # glob which would match the N_GEO_Ref attribute

NAV_SET_GUIDE = {
        BKIND_M   : MBAND_NAV_UID,
        BKIND_I   : IBAND_NAV_UID,
        BKIND_DNB : DNB_NAV_UID,
        }

GEO_GUIDE = {
        BKIND_M : 'GMODO',
        BKIND_I : 'GIMGO'
        }

FACTORS_GUIDE = {
        DKIND_REFLECTANCE : K_REFLECTANCE_FACTORS,
        DKIND_RADIANCE    : K_RADIANCE_FACTORS,
        DKIND_BTEMP       : K_BTEMP_FACTORS
        }

GEO_FILE_GUIDE = {
            r'GITCO.*' : {
                            K_LATITUDE:    '/All_Data/VIIRS-IMG-GEO-TC_All/Latitude',
                            K_LONGITUDE:   '/All_Data/VIIRS-IMG-GEO-TC_All/Longitude',
                            K_ALTITUDE:    '/All_Data/VIIRS-IMG-GEO-TC_All/Height',
                            K_STARTTIME:   '/All_Data/VIIRS-IMG-GEO-TC_All/StartTime',
                            K_SOLARZENITH: '/All_Data/VIIRS-IMG-GEO-TC_All/SolarZenithAngle',
                            K_LUNARZENITH: '/All_Data/VIIRS-IMG-GEO-TC_All/LunarZenithAngle',
                            K_MOONILLUM:   '/All_Data/VIIRS-IMG-GEO-TC_All/MoonIllumFraction',
                            K_LAT_G_RING:  '/Data_Products/VIIRS-IMG-GEO-TC/VIIRS-IMG-GEO-TC_Gran_0.G-Ring_Latitude',
                            K_LON_G_RING:  '/Data_Products/VIIRS-IMG-GEO-TC/VIIRS-IMG-GEO-TC_Gran_0.G-Ring_Longitude',
                            K_WEST_COORD:  '/Data_Products/VIIRS-IMG-GEO-TC/VIIRS-IMG-GEO-TC_Gran_0.West_Bounding_Coordinate',
                            K_EAST_COORD:  '/Data_Products/VIIRS-IMG-GEO-TC/VIIRS-IMG-GEO-TC_Gran_0.East_Bounding_Coordinate',
                            K_NORTH_COORD: '/Data_Products/VIIRS-IMG-GEO-TC/VIIRS-IMG-GEO-TC_Gran_0.North_Bounding_Coordinate',
                            K_SOUTH_COORD: '/Data_Products/VIIRS-IMG-GEO-TC/VIIRS-IMG-GEO-TC_Gran_0.South_Bounding_Coordinate',
                            },
            r'GMTCO.*' : {
                            K_LATITUDE:    '/All_Data/VIIRS-MOD-GEO-TC_All/Latitude',
                            K_LONGITUDE:   '/All_Data/VIIRS-MOD-GEO-TC_All/Longitude',
                            K_ALTITUDE:    '/All_Data/VIIRS-MOD-GEO-TC_All/Height',
                            K_STARTTIME:   '/All_Data/VIIRS-MOD-GEO-TC_All/StartTime',
                            K_SOLARZENITH: '/All_Data/VIIRS-MOD-GEO-TC_All/SolarZenithAngle',
                            K_LUNARZENITH: '/All_Data/VIIRS-MOD-GEO-TC_All/LunarZenithAngle',
                            K_MOONILLUM:   '/All_Data/VIIRS-MOD-GEO-TC_All/MoonIllumFraction',
                            K_LAT_G_RING:  '/Data_Products/VIIRS-MOD-GEO-TC/VIIRS-MOD-GEO-TC_Gran_0.G-Ring_Latitude',
                            K_LON_G_RING:  '/Data_Products/VIIRS-MOD-GEO-TC/VIIRS-MOD-GEO-TC_Gran_0.G-Ring_Longitude',
                            K_WEST_COORD:  '/Data_Products/VIIRS-MOD-GEO-TC/VIIRS-MOD-GEO-TC_Gran_0.West_Bounding_Coordinate',
                            K_EAST_COORD:  '/Data_Products/VIIRS-MOD-GEO-TC/VIIRS-MOD-GEO-TC_Gran_0.East_Bounding_Coordinate',
                            K_NORTH_COORD: '/Data_Products/VIIRS-MOD-GEO-TC/VIIRS-MOD-GEO-TC_Gran_0.North_Bounding_Coordinate',
                            K_SOUTH_COORD: '/Data_Products/VIIRS-MOD-GEO-TC/VIIRS-MOD-GEO-TC_Gran_0.South_Bounding_Coordinate',
                            },
            r'GDNBO.*' : {
                            K_LATITUDE:    '/All_Data/VIIRS-DNB-GEO_All/Latitude',
                            K_LONGITUDE:   '/All_Data/VIIRS-DNB-GEO_All/Longitude',
                            K_ALTITUDE:    '/All_Data/VIIRS-DNB-GEO_All/Height',
                            K_STARTTIME:   '/All_Data/VIIRS-DNB-GEO_All/StartTime',
                            K_SOLARZENITH: '/All_Data/VIIRS-DNB-GEO_All/SolarZenithAngle',
                            K_LUNARZENITH: '/All_Data/VIIRS-DNB-GEO_All/LunarZenithAngle',
                            K_MOONILLUM:   '/All_Data/VIIRS-DNB-GEO_All/MoonIllumFraction',
                            K_LAT_G_RING:  '/Data_Products/VIIRS-DNB-GEO/VIIRS-DNB-GEO_Gran_0.G-Ring_Latitude',
                            K_LON_G_RING:  '/Data_Products/VIIRS-DNB-GEO/VIIRS-DNB-GEO_Gran_0.G-Ring_Longitude',
                            K_WEST_COORD:  '/Data_Products/VIIRS-DNB-GEO/VIIRS-DNB-GEO_Gran_0.West_Bounding_Coordinate',
                            K_EAST_COORD:  '/Data_Products/VIIRS-DNB-GEO/VIIRS-DNB-GEO_Gran_0.East_Bounding_Coordinate',
                            K_NORTH_COORD: '/Data_Products/VIIRS-DNB-GEO/VIIRS-DNB-GEO_Gran_0.North_Bounding_Coordinate',
                            K_SOUTH_COORD: '/Data_Products/VIIRS-DNB-GEO/VIIRS-DNB-GEO_Gran_0.South_Bounding_Coordinate',
                            }
            }
SV_FILE_GUIDE = {
            r'SV(?P<file_kind>[IM])(?P<file_band>\d\d).*': { 
                            K_RADIANCE: '/All_Data/VIIRS-%(file_kind)s%(int(file_band))d-SDR_All/Radiance',
                            K_REFLECTANCE: '/All_Data/VIIRS-%(file_kind)s%(int(file_band))d-SDR_All/Reflectance',
                            K_BTEMP: '/All_Data/VIIRS-%(file_kind)s%(int(file_band))d-SDR_All/BrightnessTemperature',
                            K_RADIANCE_FACTORS: '/All_Data/VIIRS-%(file_kind)s%(int(file_band))d-SDR_All/RadianceFactors',
                            K_REFLECTANCE_FACTORS: '/All_Data/VIIRS-%(file_kind)s%(int(file_band))d-SDR_All/ReflectanceFactors',
                            K_BTEMP_FACTORS: '/All_Data/VIIRS-%(file_kind)s%(int(file_band))d-SDR_All/BrightnessTemperatureFactors',
                            K_MODESCAN: '/All_Data/VIIRS-%(file_kind)s%(int(file_band))d-SDR_All/ModeScan',
                            K_MODEGRAN: '/All_Data/VIIRS-%(file_kind)s%(int(file_band))d-SDR_All/ModeGran',
                            K_QF3: '/All_Data/VIIRS-%(file_kind)s%(int(file_band))d-SDR_All/QF3_SCAN_RDR',
                            K_GEO_REF: r'%(GEO_GUIDE[kind])s_%(sat)s_d%(date)s_t%(file_start_time_str)s_e%(file_end_time_str)s_b%(orbit)s_*_%(site)s_%(domain)s.h5',
                            K_NAVIGATION: r'G%(file_kind)sTCO_%(sat)s_d%(date)s_t%(file_start_time_str)s_e%(file_end_time_str)s_b%(orbit)s_*_%(site)s_%(domain)s.h5' },
            r'SVDNB.*': { K_RADIANCE: '/All_Data/VIIRS-DNB-SDR_All/Radiance',
                            K_REFLECTANCE: None,
                            K_BTEMP: None,
                            K_RADIANCE_FACTORS: '/All_Data/VIIRS-DNB-SDR_All/RadianceFactors',
                            K_REFLECTANCE_FACTORS: None,
                            K_BTEMP_FACTORS: None,
                            K_MODESCAN: '/All_Data/VIIRS-DNB-SDR_All/ModeScan',
                            K_MODEGRAN: '/All_Data/VIIRS-DNB-SDR_All/ModeGran',
                            K_QF3: '/All_Data/VIIRS-DNB-SDR_All/QF3_SCAN_RDR',
                            K_GEO_REF: r'GDNBO_%(sat)s_d%(date)s_t%(file_start_time_str)s_e%(file_end_time_str)s_b%(orbit)s_*_%(site)s_%(domain)s.h5',
                            K_NAVIGATION: r'GDNBO_%(sat)s_d%(date)s_t%(file_start_time_str)s_e%(file_end_time_str)s_b%(orbit)s_*_%(site)s_%(domain)s.h5'}
            }

ROWS_PER_SCAN = {
        BKIND_M  : 16,
        "GMTCO" : 16,
        BKIND_I  : 32,
        "GITCO" : 32,
        BKIND_DNB : 16,
        "GDNBO" : 16
        }

COLS_PER_ROW = {
        BKIND_M   : 3200,
        BKIND_I   : 6400,
        BKIND_DNB : 4064
        }

DATA_KINDS = {
        (BKIND_M,BID_01) : DKIND_REFLECTANCE,
        (BKIND_M,BID_02) : DKIND_REFLECTANCE,
        (BKIND_M,BID_03) : DKIND_REFLECTANCE,
        (BKIND_M,BID_04) : DKIND_REFLECTANCE,
        (BKIND_M,BID_05) : DKIND_REFLECTANCE,
        (BKIND_M,BID_06) : DKIND_REFLECTANCE,
        (BKIND_M,BID_07) : DKIND_REFLECTANCE,
        (BKIND_M,BID_08) : DKIND_REFLECTANCE,
        (BKIND_M,BID_09) : DKIND_REFLECTANCE,
        (BKIND_M,BID_10) : DKIND_REFLECTANCE,
        (BKIND_M,BID_11) : DKIND_REFLECTANCE,
        (BKIND_M,BID_12) : DKIND_BTEMP,
        (BKIND_M,BID_13) : DKIND_BTEMP,
        (BKIND_M,BID_14) : DKIND_BTEMP,
        (BKIND_M,BID_15) : DKIND_BTEMP,
        (BKIND_M,BID_16) : DKIND_BTEMP,
        (BKIND_I,BID_01) : DKIND_REFLECTANCE,
        (BKIND_I,BID_02) : DKIND_REFLECTANCE,
        (BKIND_I,BID_03) : DKIND_REFLECTANCE,
        (BKIND_I,BID_04) : DKIND_BTEMP,
        (BKIND_I,BID_05) : DKIND_BTEMP,
        (BKIND_I,BID_06) : DKIND_REFLECTANCE,
        (BKIND_DNB,NOT_APPLICABLE) : DKIND_RADIANCE
        }

VAR_PATHS = {
        (BKIND_M,BID_01) : K_REFLECTANCE,
        (BKIND_M,BID_02) : K_REFLECTANCE,
        (BKIND_M,BID_03) : K_REFLECTANCE,
        (BKIND_M,BID_04) : K_REFLECTANCE,
        (BKIND_M,BID_05) : K_REFLECTANCE,
        (BKIND_M,BID_06) : K_REFLECTANCE,
        (BKIND_M,BID_07) : K_REFLECTANCE,
        (BKIND_M,BID_08) : K_REFLECTANCE,
        (BKIND_M,BID_09) : K_REFLECTANCE,
        (BKIND_M,BID_10) : K_REFLECTANCE,
        (BKIND_M,BID_11) : K_REFLECTANCE,
        (BKIND_M,BID_12) : K_BTEMP,
        (BKIND_M,BID_13) : K_BTEMP,
        (BKIND_M,BID_14) : K_BTEMP,
        (BKIND_M,BID_15) : K_BTEMP,
        (BKIND_M,BID_16) : K_BTEMP,
        (BKIND_I,BID_01) : K_REFLECTANCE,
        (BKIND_I,BID_02) : K_REFLECTANCE,
        (BKIND_I,BID_03) : K_REFLECTANCE,
        (BKIND_I,BID_04) : K_BTEMP,
        (BKIND_I,BID_05) : K_BTEMP,
        (BKIND_I,BID_06) : K_REFLECTANCE,
        (BKIND_DNB,NOT_APPLICABLE) : K_RADIANCE
        }

band2const = {
        "01" : BID_01,
        "02" : BID_02,
        "03" : BID_03,
        "04" : BID_04,
        "05" : BID_05,
        "06" : BID_06,
        "07" : BID_07,
        "08" : BID_08,
        "09" : BID_09,
        "10" : BID_10,
        "11" : BID_11,
        "12" : BID_12,
        "13" : BID_13,
        "14" : BID_14,
        "15" : BID_15,
        "16" : BID_16
        }

# missing value sentinels for different datasets
# 0 if scaling exists, 1 if scaling is None
MISSING_GUIDE = {
                DKIND_REFLECTANCE : ( lambda A: A>=65528, lambda A: A <  -999.0 ),
                DKIND_RADIANCE    : ( lambda A: A>=65528, lambda A: A <  -999.0 ),
                DKIND_BTEMP       : ( lambda A: A>=65528, lambda A: A <  -999.0 ),
                K_SOLARZENITH     : ( lambda A: A>=65528, lambda A: A <  -999.0 ),
                K_LUNARZENITH     : ( lambda A: A>=65528, lambda A: A <  -999.0 ),
                K_MODESCAN        : ( lambda A: A>1,      lambda A: A >  1      ),
                K_LATITUDE        : ( lambda A: A>=65528, lambda A: A <= -999   ),
                K_LONGITUDE       : ( lambda A: A>=65528, lambda A: A <= -999   )
                }


# a regular expression to split up granule names into dictionaries
RE_NPP = re.compile('(?P<file_kindnband>[A-Z0-9]+)_(?P<sat>[A-Za-z0-9]+)_d(?P<date>\d+)_t(?P<file_start_time_str>\d+)_e(?P<file_end_time_str>\d+)_b(?P<orbit>\d+)_c(?P<created_time>\d+)_(?P<site>[a-zA-Z0-9]+)_(?P<domain>[a-zA-Z0-9]+)\.h5')
# format string to turn it back into a filename
FMT_NPP = r'%(file_kindnband)s_%(sat)s_d%(date)s_t%(file_start_time_str)s_e%(file_end_time_str)s_b%(orbit)s_c%(created_time)s_%(site)s_%(domain)s.h5'

class evaluator(object):
    """
    evaluate expressions in format statements
    e.g. '%(4*2)d %(", ".join([c]*b))s' % evaluator(a=2,b=3,c='foo')
    """
    def __init__(self,**argd):
        vars(self).update(argd)
    def __getitem__(self, expr):
        return eval(expr, globals(), vars(self))

def make_polygon_tuple(lon_ring, lat_ring):
    return tuple(tuple(x) for x in zip(lon_ring,lat_ring))

def calculate_bbox_bounds(wests, easts, norths, souths, fill_value=DEFAULT_FILL_VALUE):
    """Given a list of west most points, east-most, north-most, and
    south-most points, calculate the bounds for the overall aggregate
    granule. This is needed since we don't no if the last granule
    or the first granule in an aggregate SDR file is south-most, east-most,
    etc.
    """
    wests  = np.array(wests)
    wests  = wests[ (wests >= -180) & (wests <= 180) ]
    easts  = np.array(easts)
    easts  = easts[ (easts >= -180) & (easts <= 180) ]
    norths = np.array(norths)
    norths = norths[ (norths >= -90) & (norths <= 90) ]
    souths = np.array(souths)
    souths = souths[ (souths >= -90) & (souths <= 90) ]

    if norths.shape[0] == 0: nbound = fill_value
    else: nbound = norths.max()
    if souths.shape[0] == 0: sbound = fill_value
    else: sbound = souths.min()

    if wests.shape[0] == 0:
        # If we didn't have any valid coordinates, its just a fill value
        wbound = fill_value
    elif wests.max() - wests.min() > 180:
        # We are crossing the dateline
        wbound = wests[ wests > 0 ].min()
    else:
        # We aren't crossing the dateline so simple calculation
        wbound = min(wests)

    if easts.shape[0] == 0:
        # If we didn't have any valid coordinates, its just a fill value
        ebound = fill_value
    elif easts.max() - easts.min() > 180:
        # We are crossing the dateline
        ebound = easts[ easts < 0 ].max()
    else:
        ebound = max(easts)


    return wbound,ebound,nbound,sbound

def sort_files_by_nav_uid(filepaths):
    """Logic is duplicated from file_info-like method because it has less
    overhead and this function was required a different way of accessing the
    data.
    """
    # Create the dictionary structure to hold the filepaths
    nav_dict = {}
    for band_kind,band_id in DATA_KINDS.keys():
        nav_uid = NAV_SET_GUIDE[band_kind]
        if nav_uid not in nav_dict: nav_dict[nav_uid] = {}
        nav_dict[nav_uid][band_id] = []

    for fp in filepaths:
        fn = os.path.split(fp)[-1]
        if fn.startswith("SVI") and fn.endswith(".h5"):
            nav_uid = NAV_SET_GUIDE[BKIND_I]
            if fn[3:5] in nav_dict[nav_uid]:
                nav_dict[nav_uid][fn[3:5]].append(fp)
                continue
        if fn.startswith("SVM") and fn.endswith(".h5"):
            nav_uid = NAV_SET_GUIDE[BKIND_M]
            if fn[3:5] in nav_dict[nav_uid]:
                nav_dict[nav_uid][fn[3:5]].append(fp)
                continue
        if fn.startswith("SVDNB") and fn.endswith(".h5"):
            nav_uid = NAV_SET_GUIDE[BKIND_DNB]
            nav_dict[nav_uid][NOT_APPLICABLE].append(fp)
            continue

        # Ignore the file that we don't understand

    # Make unique and sort
    for nav_uid,nav_uid_dict in nav_dict.items():
        num_files_for_set = 0
        for file_id in nav_uid_dict.keys():
            # If we don't have any files for this file set, remove the file set
            if not nav_uid_dict[file_id]:
                del nav_uid_dict[file_id]
                continue

            nav_uid_dict[file_id] = sorted(set(nav_uid_dict[file_id]), key=lambda f: os.path.split(f)[-1])

            num_files = len(nav_uid_dict[file_id])
            num_files_for_set = num_files_for_set or num_files # previous value or set it for the first time
            if num_files != num_files_for_set:
                # We weren't given the same number of files for this nav_set
                LOG.error("Nav. set %s did not have the same number of files for every band (%s), expected %d got %d files" % (nav_uid,file_id,num_files_for_set,num_files))
                raise ValueError("Nav. set %s did not have the same number of files for every band (%s), expected %d got %d files" % (nav_uid,file_id,num_files_for_set,num_files))

        # If we don't have any files for this navigation set, remove the file set
        if not nav_dict[nav_uid]:
            del nav_dict[nav_uid]
            continue

    return nav_dict


def get_datetimes(finfo):
    """Takes a file info dictionary and creates a datetime object for the
    start of the granule and the end of the granule.
    """
    d = finfo["date"]
    st = finfo["file_start_time_str"]
    s_us = int(st[-1])*100000
    et = finfo["file_end_time_str"]
    e_us = int(et[-1])*100000
    s_dt = datetime.strptime(d + st[:-1], "%Y%m%d%H%M%S").replace(tzinfo=UTC, microsecond=s_us)
    e_dt = datetime.strptime(d + et[:-1], "%Y%m%d%H%M%S").replace(tzinfo=UTC, microsecond=e_us)
    finfo["file_start_time"] = s_dt
    finfo["file_end_time"] = e_dt

def h5path(hp, path, h5_path, required=False, quiet=False):
    """traverse an hdf5 path to return a nested data object

    Attributes can be retreived by using "/var/path.attr".

    Quiet says to not log any messages (does not effect required check).
    """
    if not quiet: LOG.debug('fetching %s from %s' % (path, h5_path))
    x = hp
    for a in path.split('/'):
        if a:
            # Check if they used a '.' to describe an attribute
            parts = a.split(".")
            attr_name = None
            if len(parts) != 1:
                a,attr_name = a.split(".")[:2]

            if a in x:
                x = x[a]
                if attr_name:
                    if attr_name in x.attrs:
                        x = x.attrs[attr_name]
                        # We have the attribute so we're done
                        break
                    else:
                        if not quiet: LOG.debug("Couldn't find attribute %s of path %s" % (attr_name,path))
                        x = None
                        break
            else:
                if not quiet: LOG.debug("Couldn't find %s (or its parent) in %s" % (a,path))
                x = None
                break
        else:
            # If they put a / at the end of the var path
            continue
    if x is hp:
        if not quiet: LOG.error("Could not get %s from h5 file" % path)
        x = None

    if x is None and required:
        LOG.error("Couldn't get data %s from %s" % (path, h5_path))
        raise ValueError("Couldn't get data %s from %s" % (path, h5_path))

    return x

def _st_to_datetime(st):
    """Convert a VIIRS StartTime which is in microseconds since 1958-01-01 to
    a datetime object.
    """
    base = datetime(1958, 1, 1, 0, 0, 0)
    return base + timedelta(microseconds=int(st))

def file_info(fn):
    """Given a filename, returns a dictionary of information that could
    be derived.

    :postcondition:
        The returned ``finfo`` will have the following keys:
            - kind
            - band
            - data_kind
            - rows_per_scan
            - cols_per_row
            - factors
            - geo_glob
            - img_path

    :attention:
        This method does not require that the file actually exists.

    :Parameters:
        fn : str
            Filename of image data to be analyzed

    :raises ValueError:
        if filename matches 1 regular expression for a data file, but not of a generic NPP filename
    """
    fn = os.path.abspath(fn)
    finfo = {}
    finfo["img_path"] = fn
    finfo["base_path"],finfo["filename"] = base_path,filename = os.path.split(fn)

    for pat, nfo in SV_FILE_GUIDE.items():
        # Find what type of file we have
        m = re.match(pat, filename)
        if not m:
            continue

        # collect info from filename
        pat_match = RE_NPP.match(filename)
        if not pat_match:
            LOG.error("Filename matched initial pattern, but not full name pattern")
            raise ValueError("Filename matched initial pattern, but not full name pattern")
        pat_info = dict(pat_match.groupdict())

        minfo = m.groupdict()
        # Translate band info into constants for rest of polar2grid processing
        if "file_kind" not in minfo:
            # For dnb
            minfo["kind"] = BKIND_DNB
            minfo["band"] = NOT_APPLICABLE
        elif minfo["file_kind"] == "M":
            minfo["kind"] = BKIND_M
        elif minfo["file_kind"] == "I":
            minfo["kind"] = BKIND_I
        else:
            LOG.error("Band kind not known '%s'" % minfo["kind"])
            raise ValueError("Band kind not known '%s'" % minfo["kind"])

        # Translate band identifier/number into constants
        if "file_band" in minfo:
            if minfo["file_band"] not in band2const:
                LOG.error("Band number not known '%s'" % (minfo["file_band"],))
                raise ValueError("Band number not known '%s'" % (minfo["file_band"],))
            minfo["band"] = band2const[minfo["file_band"]]

        # merge the guide info
        finfo.update(pat_info)
        finfo.update(minfo)

        # Figure out what type of data we want to use
        dkind = (finfo["kind"],finfo["band"])
        if dkind not in DATA_KINDS:
            LOG.error("Data kind not known (Kind: %s; Band: %s)" % dkind)
            raise ValueError("Data kind not known (Kind: %s; Band: %s)" % dkind)
        finfo["data_kind"] = DATA_KINDS[dkind]
        finfo["rows_per_scan"] = ROWS_PER_SCAN[finfo["kind"]]
        finfo["cols_per_row"] = COLS_PER_ROW[finfo["kind"]]
        finfo["factors"] = FACTORS_GUIDE[finfo["data_kind"]]

        # Convert time information to datetime objects
        get_datetimes(finfo)
        finfo.update(**nfo)
        eva = evaluator(GEO_GUIDE=GEO_GUIDE, **finfo)
        for k,v in finfo.items():
            if isinstance(v,str):
                finfo[k] = v % eva
        finfo["geo_glob"] = os.path.join(base_path, finfo[K_NAVIGATION])
        return finfo
    LOG.warning('unable to find %s in guidebook' % filename)
    return finfo

def read_file_info(finfo, extra_mask=None, fill_value=-999, dtype=np.float32):
    """Reads the hdf file associated with the file info dictionary provided
    and returns all of the information that could be useful outside of this
    function.

    :precondition:
        ``finfo`` was returned from `file_info` or meets the post
        condition of `file_info`.
    :precondition:
        ``finfo`` is allowed to be changed/updated/added to in place.
    :postcondition:
        ``finfo`` will have the following new keys:
            - image_data
            - image_mask
            - mode_mask

    :Parameters:
        finfo : dict
            File info dictionary returned from `file_info`.
    :Keywords:
        extra_mask : ``numpy.ndarray``
            An additional mask that will be used to fill the data.
        fill_value : int or float
            Fill value to be used for all bad data found.
        dtype : ``numpy.dtype``
            The data type that the returned data array will be forced to.
    """
    hp = h5.File(finfo["img_path"], 'r')

    data_kind = finfo["data_kind"]
    data_var_path = finfo[VAR_PATHS[(finfo["kind"],finfo["band"])]]
    factors_var_path = finfo[finfo["factors"]]
    qf3_var_path = finfo[K_QF3]

    # Get image data
    h5v = h5path(hp, data_var_path, finfo["img_path"], required=True)
    image_data = h5v[:,:]
    image_data = image_data.astype(dtype)
    del h5v

    # Get QF3 data
    h5v = h5path(hp, qf3_var_path, finfo["img_path"], required=True)
    qf3_data = h5v[:]
    del h5v

    # Get scaling function (also reads scaling factors from hdf)
    factvar = h5path(hp, factors_var_path, finfo["img_path"], required=False)   # FUTURE: make this more elegant please
    if factvar is None:
        LOG.debug("No scaling factors found for %s at %s (this is OK)" % (data_var_path, factors_var_path))
        def scaler(image_data):
            return image_data,np.zeros(image_data.shape).astype(np.bool)
        needs_scaling = False
    else:
        factor_list = list(factvar[:])
        LOG.debug("scaling factors for %s are %s" % (data_var_path, str(factor_list)))
        if len(factor_list) % 2 != 0:
            LOG.error("There are an odd number of scaling factors for %s" % (data_var_path,))
            raise ValueError("There are an odd number of scaling factors for %s" % (data_var_path,))

        # Figure out how data should be scaled
        def scaler(image_data, scaling_factors=factor_list):
            num_grans = len(scaling_factors)/2
            gran_size = image_data.shape[0]/num_grans
            scaling_mask = np.zeros(image_data.shape)
            for i in range(num_grans):
                start_idx = i * gran_size
                end_idx = start_idx + gran_size
                m = scaling_factors[i*2]
                b = scaling_factors[i*2 + 1]
                if m <= -999 or b <= -999:
                    scaling_mask[start_idx : end_idx] = 1
                else:
                    image_data[start_idx : end_idx] = m * image_data[start_idx : end_idx] + b

            scaling_mask = scaling_mask.astype(np.bool)
            return image_data,scaling_mask

        needs_scaling = True

    # Calculate mask
    mask = MISSING_GUIDE[data_kind][not needs_scaling](image_data) if data_kind in MISSING_GUIDE else None
    if extra_mask is not None:
        mask = mask | extra_mask

    # Scale image data
    image_data,scaling_mask = scaler(image_data)
    mask = mask | scaling_mask

    # Create scan_quality array
    scan_quality = np.nonzero(np.repeat(qf3_data > 0, finfo["rows_per_scan"]))

    # Mask off image data
    image_data[mask] = fill_value

    finfo["image_data"] = image_data
    finfo["image_mask"] = mask
    finfo["mode_mask"] = None
    finfo["scan_quality"] = scan_quality

    return finfo

def geo_info(fn):
    """Will return a dictionary of information that could be derived from the
    provided geo-navigation filename.

    :postcondition:
        The returned ``finfo`` (or ginfo) will contain the following keys:
            - geo_path
            - kind
            - rows_per_scan

    :Parameters:
        fn : str
            Geo-navigation filename to be analyzed

    :raises ValueError:
        if filename matches 1 regular expression for a geonav, but not of a generic NPP filename
    """
    fn = os.path.abspath(fn)
    finfo = {}
    finfo["geo_path"] = fn
    finfo["filename"] = filename = os.path.split(fn)[1]
    for pat, nfo in GEO_FILE_GUIDE.items():
        # Find what type of file we have
        m = re.match(pat, filename)
        if not m:
            continue

        # collect info from filename
        pat_match = RE_NPP.match(filename)
        if not pat_match:
            LOG.error("Filename matched initial pattern, but not full name pattern")
            raise ValueError("Filename matched initial pattern, but not full name pattern")
        pat_info = dict(pat_match.groupdict())
        minfo = m.groupdict()

        # merge the guide info
        finfo.update(pat_info)
        finfo.update(minfo)

        # Get constant/known information from mappings
        finfo["rows_per_scan"] = ROWS_PER_SCAN[finfo["file_kindnband"]]

        # Fill any information if needed
        finfo.update(**nfo)
        eva = evaluator(GEO_GUIDE=GEO_GUIDE, **finfo)
        for k,v in finfo.items():
            if isinstance(v,str):
                finfo[k] = v % eva
        return finfo
    LOG.warning('unable to find %s in guidebook' % filename)
    return finfo

def read_geo_bbox_coordinates(hp, finfo):
    wbound_path    = finfo[K_WEST_COORD]
    ebound_path    = finfo[K_EAST_COORD]
    nbound_path    = finfo[K_NORTH_COORD]
    sbound_path    = finfo[K_SOUTH_COORD]

    # Get the bounding box coordinates (special cased for aggregate files)
    wests,easts,norths,souths = [],[],[],[]
    w_h5v = h5path(hp, wbound_path, finfo["geo_path"], required=False)
    e_h5v = h5path(hp, ebound_path, finfo["geo_path"], required=False)
    n_h5v = h5path(hp, nbound_path, finfo["geo_path"], required=False)
    s_h5v = h5path(hp, sbound_path, finfo["geo_path"], required=False)
    count = 0
    while w_h5v is not None:
        # Get the data and add it to the list of bounds
        wests.append(  w_h5v[0] )
        easts.append(  e_h5v[0] )
        norths.append( n_h5v[0] )
        souths.append( s_h5v[0] )

        # Update the h5paths for other granules if they exist (aggregate files)
        count += 1
        wbound_path_tmp = wbound_path.replace("Gran_0", "Gran_%d" % count)
        ebound_path_tmp = ebound_path.replace("Gran_0", "Gran_%d" % count)
        nbound_path_tmp = nbound_path.replace("Gran_0", "Gran_%d" % count)
        sbound_path_tmp = sbound_path.replace("Gran_0", "Gran_%d" % count)
        w_h5v = h5path(hp, wbound_path_tmp, finfo["geo_path"], required=False)
        e_h5v = h5path(hp, ebound_path_tmp, finfo["geo_path"], required=False)
        n_h5v = h5path(hp, nbound_path_tmp, finfo["geo_path"], required=False)
        s_h5v = h5path(hp, sbound_path_tmp, finfo["geo_path"], required=False)

    # Check that we got some bounds information
    if len(wests) == 0:
        log.error("Could not find any bounding coordinates: '%s'" % (ebound_path,))
        raise ValueError("Could not find any bounding coordinates: '%s'" % (ebound_path,))

    # Find the actual bounding box of these values
    wbound,ebound,nbound,sbound = calculate_bbox_bounds(wests, easts, norths, souths)

    return wbound,ebound,nbound,sbound

def load_geo_variable(hp, finfo, variable_key, dtype=np.float32, required=False):
    var_path = finfo[variable_key]
    h5v = h5path(hp, var_path, finfo["geo_path"], required=required)
    if h5v is None:
        LOG.debug("Variable '%s' was not found in '%s'" % (var_path, finfo["geo_path"]))
        data = None
    else:
        data = h5v[:,:]
        data = data.astype(dtype)

    return data

def get_geo_variable_fill_mask(data_array, variable_key):
    mask = MISSING_GUIDE[K_LATITUDE][1](data_array) if K_LATITUDE in MISSING_GUIDE else None
    return mask

def read_geo_info(finfo, fill_value=-999, dtype=np.float32):
    """Will fill in finfo with the data that is assumed to
    be necessary for future processing.

    :precondition:
        ``finfo`` is allowed to be changed/updated/added to in place.
    :precondition:
        ``finfo`` cam from `geo_info` or at least meets the post
        condition of `geo_info`.
    :postcondition:
        ``finfo`` will have the following keys added:
            - lat_data
            - lon_data
            - lat_mask
            - lon_mask
            - mode_mask
            - start_time
            - scan_quality

    :Parameters:
        finfo : dict
            Dictionary of information from `geo_info`.
    :Keywords:
        fill_value : int or float
            Fill value for any bad data found.
        dtype : ``numpy.dtype``
            Data type that the returned data is forced to.
    """

    hp = h5.File(finfo["geo_path"], 'r')

    st_var_path    = finfo[K_STARTTIME]
    mia_var_path   = finfo[K_MOONILLUM]
    lat_gring_path = finfo[K_LAT_G_RING]
    lon_gring_path = finfo[K_LON_G_RING]

    # Get latitude data
    lat_data = load_geo_variable(hp, finfo, K_LATITUDE, dtype=dtype, required=True)

    # Get longitude data
    lon_data = load_geo_variable(hp, finfo, K_LONGITUDE, dtype=dtype, required=True)

    # Get solar zenith angle
    sza_data = load_geo_variable(hp, finfo, K_SOLARZENITH)
    
    # Get the lunar zenith angle
    lza_data = load_geo_variable(hp, finfo, K_LUNARZENITH)
    
    # Get start time
    h5v = h5path(hp, st_var_path, finfo["geo_path"], required=True)
    start_time = _st_to_datetime(h5v[0])

    # Get the G Ring information
    h5v = h5path(hp, lon_gring_path, finfo["geo_path"], required=True)
    lon_gring = h5v[:,:]
    h5v = h5path(hp, lat_gring_path, finfo["geo_path"], required=True)
    lat_gring = h5v[:,:]
    swath_polygon = make_polygon_tuple(lon_gring, lat_gring)

<<<<<<< HEAD
    # Get the bounding box coordinates (special cased for aggregate files)
    wests,easts,norths,souths = [],[],[],[]
    w_h5v = h5path(hp, wbound_path, finfo["geo_path"], required=False)
    e_h5v = h5path(hp, ebound_path, finfo["geo_path"], required=False)
    n_h5v = h5path(hp, nbound_path, finfo["geo_path"], required=False)
    s_h5v = h5path(hp, sbound_path, finfo["geo_path"], required=False)
    count = 0
    while w_h5v is not None:
        # Get the data and add it to the list of bounds
        wests.append(  w_h5v[0] )
        easts.append(  e_h5v[0] )
        norths.append( n_h5v[0] )
        souths.append( s_h5v[0] )

        # Update the h5paths for other granules if they exist (aggregate files)
        count += 1
        wbound_path_tmp = wbound_path.replace("Gran_0", "Gran_%d" % count)
        ebound_path_tmp = ebound_path.replace("Gran_0", "Gran_%d" % count)
        nbound_path_tmp = nbound_path.replace("Gran_0", "Gran_%d" % count)
        sbound_path_tmp = sbound_path.replace("Gran_0", "Gran_%d" % count)
        w_h5v = h5path(hp, wbound_path_tmp, finfo["geo_path"], required=False)
        e_h5v = h5path(hp, ebound_path_tmp, finfo["geo_path"], required=False)
        n_h5v = h5path(hp, nbound_path_tmp, finfo["geo_path"], required=False)
        s_h5v = h5path(hp, sbound_path_tmp, finfo["geo_path"], required=False)

    # Check that we got some bounds information
    if len(wests) == 0:
        log.error("Could not find any bounding coordinates: '%s'" % (ebound_path,))
        raise ValueError("Could not find any bounding coordinates: '%s'" % (ebound_path,))

    # Find the actual bounding box of these values
    wbound,ebound,nbound,sbound = calculate_bbox_bounds(wests, easts, norths, souths, fill_value=fill_value)
=======
    wbound,ebound,nbound,sbound = read_geo_bbox_coordinates(hp, finfo)
>>>>>>> 14d8ba64

    # Get the moon illumination information
    h5v = h5path(hp, mia_var_path, finfo["geo_path"], required=False)
    if h5v is None:
        LOG.debug("Variable '%s' was not found in '%s'" % (mia_var_path, finfo["geo_path"]))
        moon_illum = None
    else:
        moon_illum = h5v[0] / 100.0
        LOG.debug("moon illumination fraction: " + str(moon_illum))

    # Calculate latitude mask
    lat_mask = get_geo_variable_fill_mask(lat_data, K_LATITUDE)

    # Calculate longitude mask
    lon_mask = get_geo_variable_fill_mask(lon_data, K_LONGITUDE)

    # Calculate solar zenith angle mask
    sza_mask = get_geo_variable_fill_mask(sza_data, K_SOLARZENITH)
    
    # Calculate the lunar zenith angle mask
    if lza_data is not None:
        lza_mask = get_geo_variable_fill_mask(lza_data, K_LUNARZENITH)
    
    # Mask off bad data
    # NOTE: There could still be missing image data to account for
    sza_data[ lat_mask | lon_mask | sza_mask ] = fill_value
    if lza_data is not None:
        lza_data[ lat_mask | lon_mask | lza_mask ] = fill_value
    lat_data[ lat_mask ] = fill_value
    lon_data[ lon_mask ] = fill_value

    finfo["lat_data"]   = lat_data
    finfo["lon_data"]   = lon_data
    finfo["lat_mask"]   = lat_mask
    finfo["lon_mask"]   = lon_mask
    finfo["swath_polygon"] = swath_polygon # Not used yet
    finfo["lon_west"]   = wbound
    finfo["lon_east"]   = ebound
    finfo["lat_north"]  = nbound
    finfo["lat_south"]  = sbound
    finfo["mode_mask"]  = sza_data
    finfo["moon_angle"] = lza_data
    finfo["moon_illum"] = moon_illum
    finfo["start_time"] = start_time
    # Rows only
    finfo["scan_quality"] = (np.unique(np.nonzero(lat_mask)[0]),)
    return finfo

def generic_info(fn):
    """Wrapper function that tells what function should be called based
    on the first letter of the filename passed.

    'S' for data files, 'G' for geo files

    :raises ValueError: if `fn` doesn't start with 'S' or 'G'
    """
    if os.path.split(fn)[1].startswith("S"):
        return file_info(fn)
    elif os.path.split(fn)[1].startswith("G"):
        return geo_info(fn)
    else:
        LOG.error("Unknown file type for %s" % fn)
        raise ValueError("Unknown file type for %s" % fn)

def generic_read(fn, finfo):
    """Wrapper function that tells what read function should be called based
    on the first letter of the filename passed.

    'S' for data files, 'G' for geo files

    :raises ValueError: if `fn` doesn't start with 'S' or 'G'
    """
    if os.path.split(fn)[1].startswith("S"):
        return read_file_info(finfo)
    elif os.path.split(fn)[1].startswith("G"):
        return read_geo_info(finfo)
    else:
        LOG.error("Unknown file type for %s" % fn)
        raise ValueError("Unknown file type for %s" % fn)

def main():
    import optparse
    from pprint import pprint
    usage = """
%prog [options] filename1.h5

"""
    parser = optparse.OptionParser(usage)
    parser.add_option('-v', '--verbose', dest='verbosity', action="count", default=0,
            help='each occurrence increases verbosity 1 level through ERROR-WARNING-INFO-DEBUG')
    parser.add_option('-r', '--no-read', dest='read_h5', action='store_false', default=True,
            help="don't read or look for the h5 file, only analyze the filename")
    (options, args) = parser.parse_args()

    levels = [logging.ERROR, logging.WARN, logging.INFO, logging.DEBUG]
    logging.basicConfig(level = levels[min(3, options.verbosity)])

    if not args:
        parser.error( 'must specify 1 filename, try -h or --help.' )
        return -1

    for fn in args:
        try:
            finfo = generic_info(fn)
        except:
            LOG.error("Failed to get info from filename '%s'" % fn, exc_info=1)
            continue

        if options.read_h5:
            generic_read(fn, finfo)
            pprint(finfo)
            if finfo["data_kind"] == K_RADIANCE:
                data_shape = str(finfo["data"].shape)
                print "Got Radiance with shape %s" % data_shape
            elif finfo["data_kind"] == K_REFLECTANCE:
                data_shape = str(finfo["data"].shape)
                print "Got Reflectance with shape %s" % data_shape
            elif finfo["data_kind"] == K_BTEMP:
                data_shape = str(finfo["data"].shape)
                print "Got Brightness Temperature with shape %s" % data_shape
            else:
                data_shape = "Unknown data type"
                print "Got %s" % data_shape
            mask_shape = str(finfo["mask"].shape)
            print "Mask was created with shape %s" % mask_shape
        else:
            pprint(finfo)

if __name__ == '__main__':
    sys.exit(main())<|MERGE_RESOLUTION|>--- conflicted
+++ resolved
@@ -697,7 +697,7 @@
     LOG.warning('unable to find %s in guidebook' % filename)
     return finfo
 
-def read_geo_bbox_coordinates(hp, finfo):
+def read_geo_bbox_coordinates(hp, finfo, fill_value=DEFAULT_FILL_VALUE):
     wbound_path    = finfo[K_WEST_COORD]
     ebound_path    = finfo[K_EAST_COORD]
     nbound_path    = finfo[K_NORTH_COORD]
@@ -734,7 +734,7 @@
         raise ValueError("Could not find any bounding coordinates: '%s'" % (ebound_path,))
 
     # Find the actual bounding box of these values
-    wbound,ebound,nbound,sbound = calculate_bbox_bounds(wests, easts, norths, souths)
+    wbound,ebound,nbound,sbound = calculate_bbox_bounds(wests, easts, norths, souths, fill_value=fill_value)
 
     return wbound,ebound,nbound,sbound
 
@@ -813,42 +813,8 @@
     lat_gring = h5v[:,:]
     swath_polygon = make_polygon_tuple(lon_gring, lat_gring)
 
-<<<<<<< HEAD
     # Get the bounding box coordinates (special cased for aggregate files)
-    wests,easts,norths,souths = [],[],[],[]
-    w_h5v = h5path(hp, wbound_path, finfo["geo_path"], required=False)
-    e_h5v = h5path(hp, ebound_path, finfo["geo_path"], required=False)
-    n_h5v = h5path(hp, nbound_path, finfo["geo_path"], required=False)
-    s_h5v = h5path(hp, sbound_path, finfo["geo_path"], required=False)
-    count = 0
-    while w_h5v is not None:
-        # Get the data and add it to the list of bounds
-        wests.append(  w_h5v[0] )
-        easts.append(  e_h5v[0] )
-        norths.append( n_h5v[0] )
-        souths.append( s_h5v[0] )
-
-        # Update the h5paths for other granules if they exist (aggregate files)
-        count += 1
-        wbound_path_tmp = wbound_path.replace("Gran_0", "Gran_%d" % count)
-        ebound_path_tmp = ebound_path.replace("Gran_0", "Gran_%d" % count)
-        nbound_path_tmp = nbound_path.replace("Gran_0", "Gran_%d" % count)
-        sbound_path_tmp = sbound_path.replace("Gran_0", "Gran_%d" % count)
-        w_h5v = h5path(hp, wbound_path_tmp, finfo["geo_path"], required=False)
-        e_h5v = h5path(hp, ebound_path_tmp, finfo["geo_path"], required=False)
-        n_h5v = h5path(hp, nbound_path_tmp, finfo["geo_path"], required=False)
-        s_h5v = h5path(hp, sbound_path_tmp, finfo["geo_path"], required=False)
-
-    # Check that we got some bounds information
-    if len(wests) == 0:
-        log.error("Could not find any bounding coordinates: '%s'" % (ebound_path,))
-        raise ValueError("Could not find any bounding coordinates: '%s'" % (ebound_path,))
-
-    # Find the actual bounding box of these values
-    wbound,ebound,nbound,sbound = calculate_bbox_bounds(wests, easts, norths, souths, fill_value=fill_value)
-=======
-    wbound,ebound,nbound,sbound = read_geo_bbox_coordinates(hp, finfo)
->>>>>>> 14d8ba64
+    wbound,ebound,nbound,sbound = read_geo_bbox_coordinates(hp, finfo, fill_value=fill_value)
 
     # Get the moon illumination information
     h5v = h5path(hp, mia_var_path, finfo["geo_path"], required=False)
