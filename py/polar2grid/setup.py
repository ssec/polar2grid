#!python
from setuptools import setup, find_packages

classifiers = ""
<<<<<<< HEAD
version = '0.0.8'
=======
version = '1.0.0'
>>>>>>> d07791d5

setup(
    name='polar2grid',
    version=version,
    description="Library and scripts to remap imager data to a grid",
    classifiers=filter(None, classifiers.split("\n")),
    keywords='',
    author='David Hoese, SSEC',
    author_email='david.hoese@ssec.wisc.edu',
    url='',
    packages=find_packages(exclude=['ez_setup', 'examples', 'tests']),
    namespace_packages=["polar2grid"],
    include_package_data=True,
    package_data={'polar2grid': ["grids/*.gpd","grids/*.ncml","*.conf"]},
    zip_safe=False,
    install_requires=['numpy', 'netCDF4', 'matplotlib', 'h5py', 'polar2grid.core', 'polar2grid.viirs'],
    dependency_links = ['http://larch.ssec.wisc.edu/cgi-bin/repos.cgi'],
    entry_points = {'console_scripts' : [
            'viirs2awips = polar2grid.viirs2awips:main',
            ]}
)
<|MERGE_RESOLUTION|>--- conflicted
+++ resolved
@@ -2,11 +2,7 @@
 from setuptools import setup, find_packages
 
 classifiers = ""
-<<<<<<< HEAD
-version = '0.0.8'
-=======
 version = '1.0.0'
->>>>>>> d07791d5
 
 setup(
     name='polar2grid',
