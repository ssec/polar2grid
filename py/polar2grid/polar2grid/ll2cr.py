--- conflicted
+++ resolved
@@ -39,12 +39,11 @@
     david.hoese@ssec.wisc.edu
 
 """
-from polar2grid.proj import Proj
-
 __docformat__ = "restructuredtext en"
 
 from polar2grid.core import Workspace
 from polar2grid.core.constants import DEFAULT_FILL_VALUE
+from polar2grid.proj import Proj
 import numpy
 
 import os
@@ -259,23 +258,8 @@
     ll2cr_info["grid_origin_y"] = grid_origin_y
     ll2cr_info["grid_width"] = grid_width
     ll2cr_info["grid_height"] = grid_height
-<<<<<<< HEAD
-    if "latlong" in proj4_str:
-        # Everyone else uses degrees, not radians
-        x,y = tformer(pixel_size_x, pixel_size_y, inverse=True)
-        ll2cr_info["pixel_size_x"] = x
-        ll2cr_info["pixel_size_y"] = y
-        ll2cr_info["pixel_size_x_grid_units"] = pixel_size_x
-        ll2cr_info["pixel_size_y_grid_units"] = pixel_size_y
-    else:
-        ll2cr_info["pixel_size_x"] = pixel_size_x
-        ll2cr_info["pixel_size_y"] = pixel_size_y
-        ll2cr_info["pixel_size_x_grid_units"] = pixel_size_x
-        ll2cr_info["pixel_size_y_grid_units"] = pixel_size_y
-=======
     ll2cr_info["pixel_size_x"] = pixel_size_x
     ll2cr_info["pixel_size_y"] = pixel_size_y
->>>>>>> ebf2930a
     ll2cr_info["rows_filename"] = rows_fn
     ll2cr_info["cols_filename"] = cols_fn
 
