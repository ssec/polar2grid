--- conflicted
+++ resolved
@@ -104,14 +104,9 @@
     lat_fill_value = lat_fill_value or DEFAULT_FILL_VALUE
     
     # Run ll2cr
-<<<<<<< HEAD
     ll2cr_results = dict((grid_name, None) for grid_name in grid_jobs)
     ll2cr_output  = dict((grid_name, None) for grid_name in grid_jobs)
-=======
-    ll2cr_results = dict((grid_name,None) for grid_name in grid_jobs)
-    ll2cr_output = dict((grid_name,None) for grid_name in grid_jobs)
-    
->>>>>>> 40774df6
+
     # We use a big try block to catch a keyboard interrupt and properly
     # terminate the process pool see:
     # https://github.com/davidh-ssec/polar2grid/issues/33
