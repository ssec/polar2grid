# Mapping of AWIPS ID to NetCDF name
# sat, instrument, kind, band, data_kind,   grid_name, product_id, awips2_channel, awips2_source, awips2_satelliteName, ncml_template, nc_format
##########################
##### VIIRS PRODUCTS #####
##########################

#
### Grid 211e - East Conus ###
<<<<<<< HEAD
npp,viirs,i,01,reflectance,211e,55779600,0.64 um,SSEC,NPP-VIIRS,grid211e.ncml,SSEC_AWIPS_VIIRS-ECONUS_1KM_SVI01_%Y%m%d_%H%M.55779600
npp,viirs,i,03,reflectance,211e,55779601,1.6 um,SSEC,NPP-VIIRS,grid211e.ncml,SSEC_AWIPS_VIIRS-ECONUS_1KM_SVI03_%Y%m%d_%H%M.55779601
npp,viirs,i,04,btemp,211e,55779602,3.9 um,SSEC,NPP-VIIRS,grid211e.ncml,SSEC_AWIPS_VIIRS-ECONUS_1KM_SVI04_%Y%m%d_%H%M.55779602
npp,viirs,i,05,btemp,211e,55779603,11.0 um,SSEC,NPP-VIIRS,grid211e.ncml,SSEC_AWIPS_VIIRS-ECONUS_1KM_SVI05_%Y%m%d_%H%M.55779603
npp,viirs,dnb,none,radiance,211e,55779604,DNB,SSEC,NPP-VIIRS,grid211e.ncml,SSEC_AWIPS_VIIRS-ECONUS_1KM_SVDNB_%Y%m%d_%H%M.55779604
npp,viirs,i,fog,fog,211e,55779605,Fog,SSEC,NPP-VIIRS,grid211e.ncml,SSEC_AWIPS_VIIRS-ECONUS_1KM_SVIFOG_%Y%m%d_%H%M.55779605
# MODIS bands for this grid
# Aqua MODIS
aqua,modis,visible,01,reflectance,211e,7340,0.64 um,SSEC,AQUA-MODIS,grid211e.ncml,SSEC_AWIPS_MODIS_EAST_1KM_Visible_%Y%m%d_%H%M.7340
aqua,modis,visible,07,reflectance,211e,7341,2.1 um,SSEC,AQUA-MODIS,grid211e.ncml,SSEC_AWIPS_MODIS_EAST_1KM_SnowIce_%Y%m%d_%H%M.7341
aqua,modis,visible,26,reflectance,211e,7342,1.38 um,SSEC,AQUA-MODIS,grid211e.ncml,SSEC_AWIPS_MODIS_EAST_1KM_Cirrus_%Y%m%d_%H%M.7342
aqua,modis,infrared,20,btemp,211e,7343,3.75 um,SSEC,AQUA-MODIS,grid211e.ncml,SSEC_AWIPS_MODIS_EAST_1KM_4um_%Y%m%d_%H%M.7343
aqua,modis,infrared,27,btemp,211e,7344,6.7 um,SSEC,AQUA-MODIS,grid211e.ncml,SSEC_AWIPS_MODIS_EAST_1KM_WV_%Y%m%d_%H%M.7344
aqua,modis,infrared,31,btemp,211e,7345,11 um,SSEC,AQUA-MODIS,grid211e.ncml,SSEC_AWIPS_MODIS_EAST_1KM_IR_%Y%m%d_%H%M.7345
aqua,modis,sea_surface_temp,none,btemp,211e,7370,SST,SSEC,AQUA-MODIS,grid211e.ncml,SSEC_AWIPS_MODIS_EAST_1KM_SST_%Y%m%d_%H%M.7370
aqua,modis,land_surface_temp,none,btemp,211e,7347,LST,SSEC,AQUA-MODIS,grid211e.ncml,SSEC_AWIPS_MODIS_EAST_1KM_LST_%Y%m%d_%H%M.7347
aqua,modis,summer_land_surface_temp,none,btemp,211e,7349,LSTSUM,SSEC,AQUA-MODIS,grid211e.ncml,SSEC_AWIPS_MODIS_EAST_1KM_LSTSUM_%Y%m%d_%H%M.7349
aqua,modis,infrared,fog,fog,211e,7346,Fog,SSEC,AQUA-MODIS,grid211e.ncml,SSEC_AWIPS_MODIS_EAST_1KM_Fog_%Y%m%d_%H%M.7346
aqua,modis,cloud_top_temperature,none,btemp,211e,7362,CTT,SSEC,AQUA-MODIS,grid211e.ncml,SSEC_AWIPS_MODIS_EAST_4KM_CTT_%Y%m%d_%H%M.7362
# Terra MODIS
terra,modis,visible,01,reflectance,211e,7340,0.64 um,SSEC,TERRA-MODIS,grid211e.ncml,SSEC_AWIPS_MODIS_EAST_1KM_Visible_%Y%m%d_%H%M.7340
terra,modis,visible,07,reflectance,211e,7341,2.1 um,SSEC,TERRA-MODIS,grid211e.ncml,SSEC_AWIPS_MODIS_EAST_1KM_SnowIce_%Y%m%d_%H%M.7341
terra,modis,visible,26,reflectance,211e,7342,1.38 um,SSEC,TERRA-MODIS,grid211e.ncml,SSEC_AWIPS_MODIS_EAST_1KM_Cirrus_%Y%m%d_%H%M.7342
terra,modis,infrared,20,btemp,211e,7343,3.75 um,SSEC,TERRA-MODIS,grid211e.ncml,SSEC_AWIPS_MODIS_EAST_1KM_4um_%Y%m%d_%H%M.7343
terra,modis,infrared,27,btemp,211e,7344,6.7 um,SSEC,TERRA-MODIS,grid211e.ncml,SSEC_AWIPS_MODIS_EAST_1KM_WV_%Y%m%d_%H%M.7344
terra,modis,infrared,31,btemp,211e,7345,11 um,SSEC,TERRA-MODIS,grid211e.ncml,SSEC_AWIPS_MODIS_EAST_1KM_IR_%Y%m%d_%H%M.7345
terra,modis,sea_surface_temp,none,btemp,211e,7370,SST,SSEC,TERRA-MODIS,grid211e.ncml,SSEC_AWIPS_MODIS_EAST_1KM_SST_%Y%m%d_%H%M.7370
terra,modis,land_surface_temp,none,btemp,211e,7347,LST,SSEC,TERRA-MODIS,grid211e.ncml,SSEC_AWIPS_MODIS_EAST_1KM_LST_%Y%m%d_%H%M.7347
terra,modis,summer_land_surface_temp,none,btemp,211e,7349,LSTSUM,SSEC,TERRA-MODIS,grid211e.ncml,SSEC_AWIPS_MODIS_EAST_1KM_LSTSUM_%Y%m%d_%H%M.7349
terra,modis,infrared,fog,fog,211e,7346,Fog,SSEC,TERRA-MODIS,grid211e.ncml,SSEC_AWIPS_MODIS_EAST_1KM_Fog_%Y%m%d_%H%M.7346
terra,modis,cloud_top_temperature,none,btemp,211e,7362,CTT,SSEC,TERRA-MODIS,grid211e.ncml,SSEC_AWIPS_MODIS_EAST_4KM_CTT_%Y%m%d_%H%M.7362

#
### Grid 211w - West Conus ###
npp,viirs,i,01,reflectance,211w,55779608,0.64 um,SSEC,NPP-VIIRS,grid211w.ncml,SSEC_AWIPS_VIIRS-WCONUS_1KM_SVI01_%Y%m%d_%H%M.55779608
npp,viirs,i,03,reflectance,211w,55779609,1.6 um,SSEC,NPP-VIIRS,grid211w.ncml,SSEC_AWIPS_VIIRS-WCONUS_1KM_SVI03_%Y%m%d_%H%M.55779609
npp,viirs,i,04,btemp,211w,55779610,3.9 um,SSEC,NPP-VIIRS,grid211w.ncml,SSEC_AWIPS_VIIRS-WCONUS_1KM_SVI04_%Y%m%d_%H%M.55779610
npp,viirs,i,05,btemp,211w,55779611,11.0 um,SSEC,NPP-VIIRS,grid211w.ncml,SSEC_AWIPS_VIIRS-WCONUS_1KM_SVI05_%Y%m%d_%H%M.55779611
npp,viirs,dnb,none,radiance,211w,55779612,DNB,SSEC,NPP-VIIRS,grid211w.ncml,SSEC_AWIPS_VIIRS-WCONUS_1KM_SVDNB_%Y%m%d_%H%M.55779612
npp,viirs,i,fog,fog,211w,55779613,Fog,SSEC,NPP-VIIRS,grid211w.ncml,SSEC_AWIPS_VIIRS-WCONUS_1KM_SVIFOG_%Y%m%d_%H%M.55779613
# MODIS bands for this grid
# Aqua MODIS
aqua,modis,visible,01,reflectance,211w,7350,0.64 um,SSEC,AQUA-MODIS,grid211w.ncml,SSEC_AWIPS_MODIS_WEST_1KM_Visible_%Y%m%d_%H%M.7350
aqua,modis,visible,07,reflectance,211w,7351,2.1 um,SSEC,AQUA-MODIS,grid211w.ncml,SSEC_AWIPS_MODIS_WEST_1KM_SnowIce_%Y%m%d_%H%M.7351
aqua,modis,visible,26,reflectance,211w,7352,1.38 um,SSEC,AQUA-MODIS,grid211w.ncml,SSEC_AWIPS_MODIS_WEST_1KM_Cirrus_%Y%m%d_%H%M.7352
aqua,modis,infrared,20,btemp,211w,7353,3.75 um,SSEC,AQUA-MODIS,grid211w.ncml,SSEC_AWIPS_MODIS_WEST_1KM_4um_%Y%m%d_%H%M.7353
aqua,modis,infrared,27,btemp,211w,7354,6.7 um,SSEC,AQUA-MODIS,grid211w.ncml,SSEC_AWIPS_MODIS_WEST_1KM_WV_%Y%m%d_%H%M.7354
aqua,modis,infrared,31,btemp,211w,7355,11 um,SSEC,AQUA-MODIS,grid211w.ncml,SSEC_AWIPS_MODIS_WEST_1KM_IR_%Y%m%d_%H%M.7355
aqua,modis,sea_surface_temp,none,btemp,211w,7371,SST,SSEC,AQUA-MODIS,grid211w.ncml,SSEC_AWIPS_MODIS_WEST_1KM_SST_%Y%m%d_%H%M.7371
aqua,modis,land_surface_temp,none,btemp,211w,7357,LST,SSEC,AQUA-MODIS,grid211w.ncml,SSEC_AWIPS_MODIS_WEST_1KM_LST_%Y%m%d_%H%M.7357
aqua,modis,summer_land_surface_temp,none,btemp,211w,7359,LSTSUM,SSEC,AQUA-MODIS,grid211w.ncml,SSEC_AWIPS_MODIS_WEST_1KM_LSTSUM_%Y%m%d_%H%M.7359
aqua,modis,infrared,fog,fog,211w,7356,Fog,SSEC,AQUA-MODIS,grid211w.ncml,SSEC_AWIPS_MODIS_WEST_1KM_Fog_%Y%m%d_%H%M.7356
aqua,modis,cloud_top_temperature,none,btemp,211w,7382,CTT,SSEC,AQUA-MODIS,grid211w.ncml,SSEC_AWIPS_MODIS_WEST_4KM_CTT_%Y%m%d_%H%M.7382
# Terra MODIS
terra,modis,visible,01,reflectance,211w,7350,0.64 um,SSEC,TERRA-MODIS,grid211w.ncml,SSEC_AWIPS_MODIS_WEST_1KM_Visible_%Y%m%d_%H%M.7350
terra,modis,visible,07,reflectance,211w,7351,2.1 um,SSEC,TERRA-MODIS,grid211w.ncml,SSEC_AWIPS_MODIS_WEST_1KM_SnowIce_%Y%m%d_%H%M.7351
terra,modis,visible,26,reflectance,211w,7352,1.38 um,SSEC,TERRA-MODIS,grid211w.ncml,SSEC_AWIPS_MODIS_WEST_1KM_Cirrus_%Y%m%d_%H%M.7352
terra,modis,infrared,20,btemp,211w,7353,3.75 um,SSEC,TERRA-MODIS,grid211w.ncml,SSEC_AWIPS_MODIS_WEST_1KM_4um_%Y%m%d_%H%M.7353
terra,modis,infrared,27,btemp,211w,7354,6.7 um,SSEC,TERRA-MODIS,grid211w.ncml,SSEC_AWIPS_MODIS_WEST_1KM_WV_%Y%m%d_%H%M.7354
terra,modis,infrared,31,btemp,211w,7355,11 um,SSEC,TERRA-MODIS,grid211w.ncml,SSEC_AWIPS_MODIS_WEST_1KM_IR_%Y%m%d_%H%M.7355
terra,modis,sea_surface_temp,none,btemp,211w,7371,SST,SSEC,TERRA-MODIS,grid211w.ncml,SSEC_AWIPS_MODIS_WEST_1KM_SST_%Y%m%d_%H%M.7371
terra,modis,land_surface_temp,none,btemp,211w,7357,LST,SSEC,TERRA-MODIS,grid211w.ncml,SSEC_AWIPS_MODIS_WEST_1KM_LST_%Y%m%d_%H%M.7357
terra,modis,summer_land_surface_temp,none,btemp,211w,7359,LSTSUM,SSEC,TERRA-MODIS,grid211w.ncml,SSEC_AWIPS_MODIS_WEST_1KM_LSTSUM_%Y%m%d_%H%M.7359
terra,modis,infrared,fog,fog,211w,7356,Fog,SSEC,TERRA-MODIS,grid211w.ncml,SSEC_AWIPS_MODIS_WEST_1KM_Fog_%Y%m%d_%H%M.7356
terra,modis,cloud_top_temperature,none,btemp,211w,7382,CTT,SSEC,TERRA-MODIS,grid211w.ncml,SSEC_AWIPS_MODIS_WEST_4KM_CTT_%Y%m%d_%H%M.7382
=======
npp,   viirs,      i,    01,   reflectance, 211e,55779600,0.64 um,SSEC,NPP-VIIRS,grid211e.ncml,SSEC_AWIPS_VIIRS-ECONUS_1KM_SVI01_%Y%m%d_%H%M.55779600
npp,   viirs,      i,    03,   reflectance, 211e,55779601,1.6 um,SSEC,NPP-VIIRS,grid211e.ncml,SSEC_AWIPS_VIIRS-ECONUS_1KM_SVI03_%Y%m%d_%H%M.55779601
npp,   viirs,      i,    04,   btemp,       211e,55779602,3.9 um,SSEC,NPP-VIIRS,grid211e.ncml,SSEC_AWIPS_VIIRS-ECONUS_1KM_SVI04_%Y%m%d_%H%M.55779602
npp,   viirs,      i,    05,   btemp,       211e,55779603,11.0 um,SSEC,NPP-VIIRS,grid211e.ncml,SSEC_AWIPS_VIIRS-ECONUS_1KM_SVI05_%Y%m%d_%H%M.55779603
npp,   viirs,      dnb,  none, radiance,    211e,55779604,DNB,SSEC,NPP-VIIRS,grid211e.ncml,SSEC_AWIPS_VIIRS-ECONUS_1KM_SVDNB_%Y%m%d_%H%M.55779604
npp,   viirs,      i,    fog,  fog,         211e,55779605,Fog,SSEC,NPP-VIIRS,grid211e.ncml,SSEC_AWIPS_VIIRS-ECONUS_1KM_SVIFOG_%Y%m%d_%H%M.55779605

#
### Grid 211w - West Conus ###
npp,   viirs,      i,    01,   reflectance, 211w,55779608,0.64 um,SSEC,NPP-VIIRS,grid211w.ncml,SSEC_AWIPS_VIIRS-WCONUS_1KM_SVI01_%Y%m%d_%H%M.55779608
npp,   viirs,      i,    03,   reflectance, 211w,55779609,1.6 um,SSEC,NPP-VIIRS,grid211w.ncml,SSEC_AWIPS_VIIRS-WCONUS_1KM_SVI03_%Y%m%d_%H%M.55779609
npp,   viirs,      i,    04,   btemp,       211w,55779610,3.9 um,SSEC,NPP-VIIRS,grid211w.ncml,SSEC_AWIPS_VIIRS-WCONUS_1KM_SVI04_%Y%m%d_%H%M.55779610
npp,   viirs,      i,    05,   btemp,       211w,55779611,11.0 um,SSEC,NPP-VIIRS,grid211w.ncml,SSEC_AWIPS_VIIRS-WCONUS_1KM_SVI05_%Y%m%d_%H%M.55779611
npp,   viirs,      dnb,  none, radiance,    211w,55779612,DNB,SSEC,NPP-VIIRS,grid211w.ncml,SSEC_AWIPS_VIIRS-WCONUS_1KM_SVDNB_%Y%m%d_%H%M.55779612
npp,   viirs,      i,    fog,  fog,         211w,55779613,Fog,SSEC,NPP-VIIRS,grid211w.ncml,SSEC_AWIPS_VIIRS-WCONUS_1KM_SVIFOG_%Y%m%d_%H%M.55779613
>>>>>>> d7050b6a

#
### Grid 203 - Alaska ###
npp,   viirs,      i,    01,   reflectance, 203,55779616,0.64 um,SSEC,NPP-VIIRS,grid203.ncml,SSEC_AWIPS_VIIRS-AK_1KM_SVI01_%Y%m%d_%H%M.55779616
npp,   viirs,      i,    03,   reflectance, 203,55779617,1.6 um,SSEC,NPP-VIIRS,grid203.ncml,SSEC_AWIPS_VIIRS-AK_1KM_SVI03_%Y%m%d_%H%M.55779617
npp,   viirs,      i,    04,   btemp,       203,55779618,3.9 um,SSEC,NPP-VIIRS,grid203.ncml,SSEC_AWIPS_VIIRS-AK_1KM_SVI04_%Y%m%d_%H%M.55779618
npp,   viirs,      i,    05,   btemp,       203,55779619,11.0 um,SSEC,NPP-VIIRS,grid203.ncml,SSEC_AWIPS_VIIRS-AK_1KM_SVI05_%Y%m%d_%H%M.55779619
npp,   viirs,      dnb,  none, radiance,    203,55779620,DNB,SSEC,NPP-VIIRS,grid203.ncml,SSEC_AWIPS_VIIRS-AK_1KM_SVDNB_%Y%m%d_%H%M.55779620
npp,   viirs,      i,    fog,  fog,         203,55779621,Fog,SSEC,NPP-VIIRS,grid203.ncml,SSEC_AWIPS_VIIRS-AK_1KM_SVIFOG_%Y%m%d_%H%M.55779621

#
### Grid 204 - Hawaii ###
npp,   viirs,      i,    01,   reflectance, 204,55779624,0.64 um,SSEC,NPP-VIIRS,grid204.ncml,SSEC_AWIPS_VIIRS-HI_1KM_SVI01_%Y%m%d_%H%M.55779624
npp,   viirs,      i,    03,   reflectance, 204,55779625,1.6 um,SSEC,NPP-VIIRS,grid204.ncml,SSEC_AWIPS_VIIRS-HI_1KM_SVI03_%Y%m%d_%H%M.55779625
npp,   viirs,      i,    04,   btemp,       204,55779626,3.9 um,SSEC,NPP-VIIRS,grid204.ncml,SSEC_AWIPS_VIIRS-HI_1KM_SVI04_%Y%m%d_%H%M.55779626
npp,   viirs,      i,    05,   btemp,       204,55779627,11.0 um,SSEC,NPP-VIIRS,grid204.ncml,SSEC_AWIPS_VIIRS-HI_1KM_SVI05_%Y%m%d_%H%M.55779627
npp,   viirs,      dnb,  none, radiance,    204,55779628,DNB,SSEC,NPP-VIIRS,grid204.ncml,SSEC_AWIPS_VIIRS-HI_1KM_SVDNB_%Y%m%d_%H%M.55779628
npp,   viirs,      i,    fog,  fog,         204,55779629,Fog,SSEC,NPP-VIIRS,grid204.ncml,SSEC_AWIPS_VIIRS-HI_1KM_SVIFOG_%Y%m%d_%H%M.55779629
<|MERGE_RESOLUTION|>--- conflicted
+++ resolved
@@ -6,13 +6,12 @@
 
 #
 ### Grid 211e - East Conus ###
-<<<<<<< HEAD
-npp,viirs,i,01,reflectance,211e,55779600,0.64 um,SSEC,NPP-VIIRS,grid211e.ncml,SSEC_AWIPS_VIIRS-ECONUS_1KM_SVI01_%Y%m%d_%H%M.55779600
-npp,viirs,i,03,reflectance,211e,55779601,1.6 um,SSEC,NPP-VIIRS,grid211e.ncml,SSEC_AWIPS_VIIRS-ECONUS_1KM_SVI03_%Y%m%d_%H%M.55779601
-npp,viirs,i,04,btemp,211e,55779602,3.9 um,SSEC,NPP-VIIRS,grid211e.ncml,SSEC_AWIPS_VIIRS-ECONUS_1KM_SVI04_%Y%m%d_%H%M.55779602
-npp,viirs,i,05,btemp,211e,55779603,11.0 um,SSEC,NPP-VIIRS,grid211e.ncml,SSEC_AWIPS_VIIRS-ECONUS_1KM_SVI05_%Y%m%d_%H%M.55779603
-npp,viirs,dnb,none,radiance,211e,55779604,DNB,SSEC,NPP-VIIRS,grid211e.ncml,SSEC_AWIPS_VIIRS-ECONUS_1KM_SVDNB_%Y%m%d_%H%M.55779604
-npp,viirs,i,fog,fog,211e,55779605,Fog,SSEC,NPP-VIIRS,grid211e.ncml,SSEC_AWIPS_VIIRS-ECONUS_1KM_SVIFOG_%Y%m%d_%H%M.55779605
+npp,   viirs,      i,    01,   reflectance, 211e,55779600,0.64 um,SSEC,NPP-VIIRS,grid211e.ncml,SSEC_AWIPS_VIIRS-ECONUS_1KM_SVI01_%Y%m%d_%H%M.55779600
+npp,   viirs,      i,    03,   reflectance, 211e,55779601,1.6 um,SSEC,NPP-VIIRS,grid211e.ncml,SSEC_AWIPS_VIIRS-ECONUS_1KM_SVI03_%Y%m%d_%H%M.55779601
+npp,   viirs,      i,    04,   btemp,       211e,55779602,3.9 um,SSEC,NPP-VIIRS,grid211e.ncml,SSEC_AWIPS_VIIRS-ECONUS_1KM_SVI04_%Y%m%d_%H%M.55779602
+npp,   viirs,      i,    05,   btemp,       211e,55779603,11.0 um,SSEC,NPP-VIIRS,grid211e.ncml,SSEC_AWIPS_VIIRS-ECONUS_1KM_SVI05_%Y%m%d_%H%M.55779603
+npp,   viirs,      dnb,  none, radiance,    211e,55779604,DNB,SSEC,NPP-VIIRS,grid211e.ncml,SSEC_AWIPS_VIIRS-ECONUS_1KM_SVDNB_%Y%m%d_%H%M.55779604
+npp,   viirs,      i,    fog,  fog,         211e,55779605,Fog,SSEC,NPP-VIIRS,grid211e.ncml,SSEC_AWIPS_VIIRS-ECONUS_1KM_SVIFOG_%Y%m%d_%H%M.55779605
 # MODIS bands for this grid
 # Aqua MODIS
 aqua,modis,visible,01,reflectance,211e,7340,0.64 um,SSEC,AQUA-MODIS,grid211e.ncml,SSEC_AWIPS_MODIS_EAST_1KM_Visible_%Y%m%d_%H%M.7340
@@ -41,12 +40,12 @@
 
 #
 ### Grid 211w - West Conus ###
-npp,viirs,i,01,reflectance,211w,55779608,0.64 um,SSEC,NPP-VIIRS,grid211w.ncml,SSEC_AWIPS_VIIRS-WCONUS_1KM_SVI01_%Y%m%d_%H%M.55779608
-npp,viirs,i,03,reflectance,211w,55779609,1.6 um,SSEC,NPP-VIIRS,grid211w.ncml,SSEC_AWIPS_VIIRS-WCONUS_1KM_SVI03_%Y%m%d_%H%M.55779609
-npp,viirs,i,04,btemp,211w,55779610,3.9 um,SSEC,NPP-VIIRS,grid211w.ncml,SSEC_AWIPS_VIIRS-WCONUS_1KM_SVI04_%Y%m%d_%H%M.55779610
-npp,viirs,i,05,btemp,211w,55779611,11.0 um,SSEC,NPP-VIIRS,grid211w.ncml,SSEC_AWIPS_VIIRS-WCONUS_1KM_SVI05_%Y%m%d_%H%M.55779611
-npp,viirs,dnb,none,radiance,211w,55779612,DNB,SSEC,NPP-VIIRS,grid211w.ncml,SSEC_AWIPS_VIIRS-WCONUS_1KM_SVDNB_%Y%m%d_%H%M.55779612
-npp,viirs,i,fog,fog,211w,55779613,Fog,SSEC,NPP-VIIRS,grid211w.ncml,SSEC_AWIPS_VIIRS-WCONUS_1KM_SVIFOG_%Y%m%d_%H%M.55779613
+npp,   viirs,      i,    01,   reflectance, 211w,55779608,0.64 um,SSEC,NPP-VIIRS,grid211w.ncml,SSEC_AWIPS_VIIRS-WCONUS_1KM_SVI01_%Y%m%d_%H%M.55779608
+npp,   viirs,      i,    03,   reflectance, 211w,55779609,1.6 um,SSEC,NPP-VIIRS,grid211w.ncml,SSEC_AWIPS_VIIRS-WCONUS_1KM_SVI03_%Y%m%d_%H%M.55779609
+npp,   viirs,      i,    04,   btemp,       211w,55779610,3.9 um,SSEC,NPP-VIIRS,grid211w.ncml,SSEC_AWIPS_VIIRS-WCONUS_1KM_SVI04_%Y%m%d_%H%M.55779610
+npp,   viirs,      i,    05,   btemp,       211w,55779611,11.0 um,SSEC,NPP-VIIRS,grid211w.ncml,SSEC_AWIPS_VIIRS-WCONUS_1KM_SVI05_%Y%m%d_%H%M.55779611
+npp,   viirs,      dnb,  none, radiance,    211w,55779612,DNB,SSEC,NPP-VIIRS,grid211w.ncml,SSEC_AWIPS_VIIRS-WCONUS_1KM_SVDNB_%Y%m%d_%H%M.55779612
+npp,   viirs,      i,    fog,  fog,         211w,55779613,Fog,SSEC,NPP-VIIRS,grid211w.ncml,SSEC_AWIPS_VIIRS-WCONUS_1KM_SVIFOG_%Y%m%d_%H%M.55779613
 # MODIS bands for this grid
 # Aqua MODIS
 aqua,modis,visible,01,reflectance,211w,7350,0.64 um,SSEC,AQUA-MODIS,grid211w.ncml,SSEC_AWIPS_MODIS_WEST_1KM_Visible_%Y%m%d_%H%M.7350
@@ -72,23 +71,6 @@
 terra,modis,summer_land_surface_temp,none,btemp,211w,7359,LSTSUM,SSEC,TERRA-MODIS,grid211w.ncml,SSEC_AWIPS_MODIS_WEST_1KM_LSTSUM_%Y%m%d_%H%M.7359
 terra,modis,infrared,fog,fog,211w,7356,Fog,SSEC,TERRA-MODIS,grid211w.ncml,SSEC_AWIPS_MODIS_WEST_1KM_Fog_%Y%m%d_%H%M.7356
 terra,modis,cloud_top_temperature,none,btemp,211w,7382,CTT,SSEC,TERRA-MODIS,grid211w.ncml,SSEC_AWIPS_MODIS_WEST_4KM_CTT_%Y%m%d_%H%M.7382
-=======
-npp,   viirs,      i,    01,   reflectance, 211e,55779600,0.64 um,SSEC,NPP-VIIRS,grid211e.ncml,SSEC_AWIPS_VIIRS-ECONUS_1KM_SVI01_%Y%m%d_%H%M.55779600
-npp,   viirs,      i,    03,   reflectance, 211e,55779601,1.6 um,SSEC,NPP-VIIRS,grid211e.ncml,SSEC_AWIPS_VIIRS-ECONUS_1KM_SVI03_%Y%m%d_%H%M.55779601
-npp,   viirs,      i,    04,   btemp,       211e,55779602,3.9 um,SSEC,NPP-VIIRS,grid211e.ncml,SSEC_AWIPS_VIIRS-ECONUS_1KM_SVI04_%Y%m%d_%H%M.55779602
-npp,   viirs,      i,    05,   btemp,       211e,55779603,11.0 um,SSEC,NPP-VIIRS,grid211e.ncml,SSEC_AWIPS_VIIRS-ECONUS_1KM_SVI05_%Y%m%d_%H%M.55779603
-npp,   viirs,      dnb,  none, radiance,    211e,55779604,DNB,SSEC,NPP-VIIRS,grid211e.ncml,SSEC_AWIPS_VIIRS-ECONUS_1KM_SVDNB_%Y%m%d_%H%M.55779604
-npp,   viirs,      i,    fog,  fog,         211e,55779605,Fog,SSEC,NPP-VIIRS,grid211e.ncml,SSEC_AWIPS_VIIRS-ECONUS_1KM_SVIFOG_%Y%m%d_%H%M.55779605
-
-#
-### Grid 211w - West Conus ###
-npp,   viirs,      i,    01,   reflectance, 211w,55779608,0.64 um,SSEC,NPP-VIIRS,grid211w.ncml,SSEC_AWIPS_VIIRS-WCONUS_1KM_SVI01_%Y%m%d_%H%M.55779608
-npp,   viirs,      i,    03,   reflectance, 211w,55779609,1.6 um,SSEC,NPP-VIIRS,grid211w.ncml,SSEC_AWIPS_VIIRS-WCONUS_1KM_SVI03_%Y%m%d_%H%M.55779609
-npp,   viirs,      i,    04,   btemp,       211w,55779610,3.9 um,SSEC,NPP-VIIRS,grid211w.ncml,SSEC_AWIPS_VIIRS-WCONUS_1KM_SVI04_%Y%m%d_%H%M.55779610
-npp,   viirs,      i,    05,   btemp,       211w,55779611,11.0 um,SSEC,NPP-VIIRS,grid211w.ncml,SSEC_AWIPS_VIIRS-WCONUS_1KM_SVI05_%Y%m%d_%H%M.55779611
-npp,   viirs,      dnb,  none, radiance,    211w,55779612,DNB,SSEC,NPP-VIIRS,grid211w.ncml,SSEC_AWIPS_VIIRS-WCONUS_1KM_SVDNB_%Y%m%d_%H%M.55779612
-npp,   viirs,      i,    fog,  fog,         211w,55779613,Fog,SSEC,NPP-VIIRS,grid211w.ncml,SSEC_AWIPS_VIIRS-WCONUS_1KM_SVIFOG_%Y%m%d_%H%M.55779613
->>>>>>> d7050b6a
 
 #
 ### Grid 203 - Alaska ###
