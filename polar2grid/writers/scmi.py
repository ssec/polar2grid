#!/usr/bin/env python3
# encoding: utf-8
# Copyright (C) 2018 Space Science and Engineering Center (SSEC),
#  University of Wisconsin-Madison.
#
#     This program is free software: you can redistribute it and/or modify
#     it under the terms of the GNU General Public License as published by
#     the Free Software Foundation, either version 3 of the License, or
#     (at your option) any later version.
#
#     This program is distributed in the hope that it will be useful,
#     but WITHOUT ANY WARRANTY; without even the implied warranty of
#     MERCHANTABILITY or FITNESS FOR A PARTICULAR PURPOSE.  See the
#     GNU General Public License for more details.
#
#     You should have received a copy of the GNU General Public License
#     along with this program.  If not, see <http://www.gnu.org/licenses/>.
#
# This file is part of the polar2grid software package. Polar2grid takes
# satellite observation data, remaps it, and writes it to a file format for
# input into another program.
# Documentation: http://www.ssec.wisc.edu/software/polar2grid/
#
#     Written by David Hoese    March 2016
#     University of Wisconsin-Madison
#     Space Science and Engineering Center
#     1225 West Dayton Street
#     Madison, WI  53706
#     david.hoese@ssec.wisc.edu
"""The SCMI AWIPS writer is used to create AWIPS compatible tiled NetCDF4
files. The Advanced Weather Interactive Processing System (AWIPS) is a
program used by the United States National Weather Service (NWS) and others
to view
different forms of weather imagery. Sectorized Cloud and Moisture Imagery
(SCMI) is a netcdf format accepted by AWIPS to store one image broken up
in to one or more "tiles". Once AWIPS is configured for specific products
the SCMI NetCDF writer can be used to provide compatible products to the
system. The files created by this writer are compatible with AWIPS II.

The SCMI writer takes remapped image data and creates an
AWIPS-compatible NetCDF4 file. The SCMI writer and the AWIPS client may
need to be configured to make things appear the way the user wants in
the AWIPS client. The SCMI writer can only produce files for datasets mapped
to areas with specific projections:

    - Lambert Conformal Conic (`+proj=lcc`)
    - Geostationary (`+proj=geos`)
    - Mercator (`+proj=merc`)
    - Polar Stereographic (`+proj=stere`)

This is a limitation of the AWIPS client and not of the SCMI writer.

Numbered versus Lettered Grids
------------------------------

By default the SCMI writer will save tiles by number starting with '1'
representing the upper-left image tile. Tile numbers then increase
along the column and then on to the next row.

By specifying ``--letters`` on the command line, tiles can be designated with a
letter. Lettered grids or sectors are preconfigured in the SCMI writer
configuration file (`scmi.yaml` in SatPy). The lettered tile locations are
static and will not change with the data being written to them. Each lettered
tile is split in to a certain number of subtiles (`--letter-subtiles`),
default 2 rows by 2 columns. Lettered tiles are meant to make it easier for
receiving AWIPS clients/stations to filter what tiles they receive; saving
time, bandwidth, and space.

Any tiles (numbered or lettered) not containing any valid data are not
created.

 .. warning::

     The SCMI writer does not default to using any grid. Therefore, it is recommended to specify
     one or more grids for remapping by using the `-g` flag.

"""
import logging

LOG = logging.getLogger(__name__)


def add_writer_argument_groups(parser):
    DEFAULT_OUTPUT_PATTERN = '{source_name}_AII_{platform_name}_{sensor}_{name}_{sector_id}_{tile_id}_{start_time:%Y%m%d_%H%M}.nc'
    group_1 = parser.add_argument_group(title='SCMI Writer')
<<<<<<< HEAD
=======
    # group_1.add_argument('--file-pattern', default=DEFAULT_OUTPUT_PATTERN,
    #                      help="Custom file pattern to save dataset to")
>>>>>>> 4e727a96
    group_1.add_argument("--compress", action="store_true",
                         help="zlib compress each netcdf file")
    group_1.add_argument("--fix-awips", action="store_true",
                         help="modify NetCDF output to work with the old/broken AWIPS NetCDF library")
    group_1.add_argument('--output-filename', dest='filename', default=DEFAULT_OUTPUT_PATTERN,
                         help='custom file pattern to save dataset to')
    group_1.add_argument('--use-end-time', action='store_true',
                         help='use end_time metadata inplace of start_time (useful for multi-day composites)')
    group_1.add_argument('--use-sector-reference', action='store_true',
                         help='use the lettered sector location as reference '
                              'and shift data to match tile pixel locations. '
                              'Useful when tiles will be updated in future '
                              'executions. By default the sector tiles are '
                              'shifted to match the data location. Maximum '
                              'shift is 0.5 pixels.')
    # Saving specific keyword arguments
    # group_2 = parser.add_argument_group(title='Writer Save')
    group_1.add_argument("--tiles", dest="tile_count", nargs=2, type=int, default=[1, 1],
                         help="Number of tiles to produce in Y (rows) and X (cols) direction respectively")
    group_1.add_argument("--tile-size", dest="tile_size", nargs=2, type=int, default=None,
                         help="Specify how many pixels are in each tile (overrides '--tiles')")
    group_1.add_argument("--letters", dest="lettered_grid", action='store_true',
                         help="Create tiles from a static letter-based grid based on the product projection")
    group_1.add_argument("--letter-subtiles", nargs=2, type=int, default=(2, 2),
                         help="Specify number of subtiles in each lettered tile: \'row col\'")
    group_1.add_argument("--source-name", default='SSEC',
                         help="specify processing source name used in attributes and filename")
    group_1.add_argument("--sector-id", required=True,
                         help="specify name for sector/region used in attributes and filename (example 'LCC')")
    return group_1, None
<|MERGE_RESOLUTION|>--- conflicted
+++ resolved
@@ -83,11 +83,8 @@
 def add_writer_argument_groups(parser):
     DEFAULT_OUTPUT_PATTERN = '{source_name}_AII_{platform_name}_{sensor}_{name}_{sector_id}_{tile_id}_{start_time:%Y%m%d_%H%M}.nc'
     group_1 = parser.add_argument_group(title='SCMI Writer')
-<<<<<<< HEAD
-=======
     # group_1.add_argument('--file-pattern', default=DEFAULT_OUTPUT_PATTERN,
     #                      help="Custom file pattern to save dataset to")
->>>>>>> 4e727a96
     group_1.add_argument("--compress", action="store_true",
                          help="zlib compress each netcdf file")
     group_1.add_argument("--fix-awips", action="store_true",
