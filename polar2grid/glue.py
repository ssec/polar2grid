--- conflicted
+++ resolved
@@ -616,11 +616,7 @@
         parser.exit(
             1,
             "\nERROR: Reader must be provided (-r flag).\n"
-<<<<<<< HEAD
-            "Supported readers:\n\t{}\n".format("\n\t".join(["abi_l1b", "ahi_hsd", "hrit_ahi"])),
-=======
             "Supported readers:\n\t{}\n".format("\n\t".join(_supported_readers(USE_POLAR2GRID_DEFAULTS))),
->>>>>>> 0af238f6
         )
     elif len(args.readers) > 1:
         parser.print_usage()
