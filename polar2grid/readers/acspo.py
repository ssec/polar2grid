--- conflicted
+++ resolved
@@ -81,32 +81,7 @@
 
     """
     if group is None:
-<<<<<<< HEAD
         group = parser.add_argument_group(title="ACSPO Reader")
-    return group, None
-
-
-def add_frontend_argument_groups(parser):
-    """Add command line arguments to an existing parser.
-
-    :returns: list of group titles added
-    """
-    from polar2grid.core.script_utils import ExtendAction
-
-    # Set defaults for other components that may be used in polar2grid processing
-    parser.set_defaults(fornav_D=40, fornav_d=1)
-
-    # Use the append_const action to handle adding products to the list
-    group_title = "Frontend Initialization"
-    group = parser.add_argument_group(title=group_title, description="swath extraction initialization options")
-    group.add_argument(
-        "--list-products", dest="list_products", action="store_true", help="List available frontend products and exit"
-    )
-    group_title = "Frontend Swath Extraction"
-    group = parser.add_argument_group(title=group_title, description="swath extraction options")
-=======
-        group = parser.add_argument_group(title="AVHRR L1b AAPP Reader")
->>>>>>> 80f66724
     group.add_argument(
         "--cloud-clear",
         action=BooleanFilterAction,
